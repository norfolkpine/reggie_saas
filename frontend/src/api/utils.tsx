--- conflicted
+++ resolved
@@ -1,15 +1,3 @@
-<<<<<<< HEAD
-import { Configuration, ConfigurationParameters } from "api-client";
-
-export function getApiConfiguration(accessToken?: string | null): Configuration {
-  const params: ConfigurationParameters = {
-    basePath: import.meta.env.VITE_APP_BASE_URL,
-    credentials: 'include', // This ensures cookies are sent with requests
-  };
-  
-  if (accessToken) {
-    params.accessToken = accessToken;
-=======
 import {Configuration, ConfigurationParameters} from "api-client";
 import { getCSRFToken } from "../lib/django";
 
@@ -23,7 +11,6 @@
     headers: {
       'X-CSRFToken': getCSRFToken() || '',
     },
->>>>>>> 5af2f29a
   }
   
   return new Configuration(params);
