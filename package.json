--- conflicted
+++ resolved
@@ -21,15 +21,10 @@
     "@babel/preset-react": "^7.27.1",
     "@babel/preset-typescript": "^7.27.1",
     "@tailwindcss/typography": "^0.5.16",
-<<<<<<< HEAD
     "@types/react": "^19.1.5",
     "@types/react-dom": "^19.1.5",
     "autoprefixer": "^10.4.20",
     "babel-loader": "^9.2.1",
-=======
-    "autoprefixer": "^10.4.21",
-    "babel-loader": "^10.0.0",
->>>>>>> 5af2f29a
     "css-loader": "^7.1.2",
     "mini-css-extract-plugin": "^2.9.2",
     "postcss": "^8.5.3",
