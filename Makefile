--- conflicted
+++ resolved
@@ -1,6 +1,5 @@
 include custom.mk
 
-<<<<<<< HEAD
 create:  ## Create Python virtual environment
 	python -m venv venv
 
@@ -36,13 +35,11 @@
 
 gcp-sql-shell:  ## Get a Google Cloud SQL shell
 	gcloud sql connect ${DATABASE_INSTANCE_NAME} --user=${DATABASE_USER} --database=${DATABASE_NAME}
-=======
 build-api-client:  ## Update the JavaScript API client code.
 	@docker run --rm --network host -v $(shell pwd)/api-client:/local openapitools/openapi-generator-cli:v7.9.0 generate \
 	-i http://localhost:8000/api/schema/ \
 	-g typescript-fetch \
 	-o /local/
->>>>>>> 5af2f29a
 
 .PHONY: help venv-create venv-activate run start
 .DEFAULT_GOAL := help
