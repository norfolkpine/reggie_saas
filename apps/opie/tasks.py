--- conflicted
+++ resolved
@@ -433,10 +433,7 @@
         return
 
     # Use a hash of the vault file ID for the advisory lock
-<<<<<<< HEAD
     # Ensure positive value since PostgreSQL advisory locks require positive integers
-=======
->>>>>>> e3058350
     lock_id = abs(hash(f"vault_file_{task.vault_file.id}"))
 
     with pg_advisory_lock(lock_id):
