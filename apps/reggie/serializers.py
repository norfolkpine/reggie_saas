--- conflicted
+++ resolved
@@ -402,148 +402,6 @@
 
 
 
-class CollectionSerializer(serializers.ModelSerializer):
-    class Meta:
-        model = Collection
-        fields = ["id", "name"]
-
-
-class FileSerializer(serializers.ModelSerializer):
-    filesize = serializers.IntegerField(read_only=True)
-    collection = CollectionSerializer(read_only=True)
-
-    class Meta:
-        model = File
-        fields = [
-            "uuid",
-            "title",
-            "description",
-            "file",
-            "file_type",
-            "storage_bucket",
-            "storage_path",
-            "original_path",
-            "uploaded_by",
-            "team",
-            "source",
-            "visibility",
-            "is_global",
-            "created_at",
-            "updated_at",
-            "collection",
-            "filesize",
-        ]
-        read_only_fields = [
-            "uuid",
-            "storage_path",
-            "original_path",
-            "uploaded_by",
-            "created_at",
-            "updated_at",
-            "collection",
-            "filesize",
-        ]
-
-# VaultFileSerializer moved below FileSerializer
-class VaultFileSerializer(serializers.ModelSerializer):
-    file = FileSerializer(read_only=True)
-    filename = serializers.SerializerMethodField()
-    size = serializers.SerializerMethodField()
-    type = serializers.SerializerMethodField()
-    project = serializers.PrimaryKeyRelatedField(queryset=Project.objects.all(), required=False, allow_null=True)
-    uploaded_by = serializers.PrimaryKeyRelatedField(queryset=CustomUser.objects.all())
-    team = serializers.PrimaryKeyRelatedField(queryset=Team.objects.all(), required=False, allow_null=True)
-    shared_with_users = serializers.PrimaryKeyRelatedField(queryset=CustomUser.objects.all(), many=True, required=False)
-    shared_with_teams = serializers.PrimaryKeyRelatedField(queryset=Team.objects.all(), many=True, required=False)
-    inherited_users = serializers.SerializerMethodField()
-    inherited_teams = serializers.SerializerMethodField()
-
-    class Meta:
-        model = VaultFile
-        fields = [
-            "id",
-            "file",
-            "filename",
-            "size",
-            "type",
-            "project",
-            "uploaded_by",
-            "team",
-            "shared_with_users",
-            "shared_with_teams",
-            "inherited_users",
-            "inherited_teams",
-            "ingestion_status",
-            "ingestion_progress",
-            "ingestion_error",
-            "ingestion_started_at",
-            "ingestion_completed_at",
-            "processed_docs",
-            "total_docs",
-            "created_at",
-            "updated_at",
-        ]
-        read_only_fields = ["id", "created_at", "updated_at", "inherited_users", "inherited_teams", "file", "filename", "size", "type", "ingestion_status", "ingestion_progress", "ingestion_error", "ingestion_started_at", "ingestion_completed_at", "processed_docs", "total_docs"]
-
-    def get_filename(self, obj):
-        return obj.file.original_path if obj.file else None
-
-    def get_size(self, obj):
-        return obj.file.filesize if obj.file else None
-
-    def get_type(self, obj):
-        if obj.file:
-            print(f"VaultFile {obj.id}: file.file_type = {obj.file.file_type}")
-            return obj.file.file_type
-        else:
-            print(f"VaultFile {obj.id}: file is None")
-            return None
-
-    def get_inherited_users(self, obj):
-        if obj.project:
-            users = set()
-            users.add(obj.project.owner)
-            users.update(obj.project.members.all())
-            if obj.project.team:
-                users.update(obj.project.team.members.all())
-            for team in obj.project.shared_with_teams.all():
-                users.update(team.members.all())
-            return [user.pk for user in users]
-        return []
-
-    def get_inherited_teams(self, obj):
-        if obj.project:
-            teams = set()
-            if obj.project.team:
-                teams.add(obj.project.team)
-            teams.update(obj.project.shared_with_teams.all())
-            return [team.pk for team in teams]
-        return []
-
-    def validate(self, data):
-        print(f"VaultFileSerializer validate - data: {data}")
-        project = data.get("project") or getattr(self.instance, "project", None)
-        if project:
-            inherited_user_ids = set([project.owner.pk])
-            inherited_user_ids.update(project.members.values_list("pk", flat=True))
-            if project.team:
-                inherited_user_ids.update(project.team.members.values_list("pk", flat=True))
-            for team in project.shared_with_teams.all():
-                inherited_user_ids.update(team.members.values_list("pk", flat=True))
-            shared_with_users = data.get("shared_with_users")
-            if shared_with_users is not None and len(shared_with_users) > 0:
-                if not set(shared_with_users).issuperset(inherited_user_ids):
-                    raise serializers.ValidationError("Cannot remove inherited project user permissions from file.")
-        return data
-
-    def create(self, validated_data):
-        print(f"VaultFileSerializer create - validated_data: {validated_data}")
-        instance = super().create(validated_data)
-        print(f"VaultFileSerializer create - created instance: {instance}, file: {instance.file}")
-        return instance
-
-<<<<<<< HEAD
-=======
 class CollectionSerializer(serializers.ModelSerializer):
     class Meta:
         model = Collection
@@ -592,7 +450,105 @@
             "owner_name",
             "team_name",
         ]
->>>>>>> 087b78a0
+
+# VaultFileSerializer moved below FileSerializer
+class VaultFileSerializer(serializers.ModelSerializer):
+    file = FileSerializer(read_only=True)
+    filename = serializers.SerializerMethodField()
+    size = serializers.SerializerMethodField()
+    type = serializers.SerializerMethodField()
+    project = serializers.PrimaryKeyRelatedField(queryset=Project.objects.all(), required=False, allow_null=True)
+    uploaded_by = serializers.PrimaryKeyRelatedField(queryset=CustomUser.objects.all())
+    team = serializers.PrimaryKeyRelatedField(queryset=Team.objects.all(), required=False, allow_null=True)
+    shared_with_users = serializers.PrimaryKeyRelatedField(queryset=CustomUser.objects.all(), many=True, required=False)
+    shared_with_teams = serializers.PrimaryKeyRelatedField(queryset=Team.objects.all(), many=True, required=False)
+    inherited_users = serializers.SerializerMethodField()
+    inherited_teams = serializers.SerializerMethodField()
+
+    class Meta:
+        model = VaultFile
+        fields = [
+            "id",
+            "file",
+            "filename",
+            "size",
+            "type",
+            "project",
+            "uploaded_by",
+            "team",
+            "shared_with_users",
+            "shared_with_teams",
+            "inherited_users",
+            "inherited_teams",
+            "ingestion_status",
+            "ingestion_progress",
+            "ingestion_error",
+            "ingestion_started_at",
+            "ingestion_completed_at",
+            "processed_docs",
+            "total_docs",
+            "created_at",
+            "updated_at",
+        ]
+        read_only_fields = ["id", "created_at", "updated_at", "inherited_users", "inherited_teams", "file", "filename", "size", "type", "ingestion_status", "ingestion_progress", "ingestion_error", "ingestion_started_at", "ingestion_completed_at", "processed_docs", "total_docs"]
+
+    def get_filename(self, obj):
+        return obj.file.original_path if obj.file else None
+
+    def get_size(self, obj):
+        return obj.file.filesize if obj.file else None
+
+    def get_type(self, obj):
+        if obj.file:
+            print(f"VaultFile {obj.id}: file.file_type = {obj.file.file_type}")
+            return obj.file.file_type
+        else:
+            print(f"VaultFile {obj.id}: file is None")
+            return None
+
+    def get_inherited_users(self, obj):
+        if obj.project:
+            users = set()
+            users.add(obj.project.owner)
+            users.update(obj.project.members.all())
+            if obj.project.team:
+                users.update(obj.project.team.members.all())
+            for team in obj.project.shared_with_teams.all():
+                users.update(team.members.all())
+            return [user.pk for user in users]
+        return []
+
+    def get_inherited_teams(self, obj):
+        if obj.project:
+            teams = set()
+            if obj.project.team:
+                teams.add(obj.project.team)
+            teams.update(obj.project.shared_with_teams.all())
+            return [team.pk for team in teams]
+        return []
+
+    def validate(self, data):
+        print(f"VaultFileSerializer validate - data: {data}")
+        project = data.get("project") or getattr(self.instance, "project", None)
+        if project:
+            inherited_user_ids = set([project.owner.pk])
+            inherited_user_ids.update(project.members.values_list("pk", flat=True))
+            if project.team:
+                inherited_user_ids.update(project.team.members.values_list("pk", flat=True))
+            for team in project.shared_with_teams.all():
+                inherited_user_ids.update(team.members.values_list("pk", flat=True))
+            shared_with_users = data.get("shared_with_users")
+            if shared_with_users is not None and len(shared_with_users) > 0:
+                if not set(shared_with_users).issuperset(inherited_user_ids):
+                    raise serializers.ValidationError("Cannot remove inherited project user permissions from file.")
+        return data
+
+    def create(self, validated_data):
+        print(f"VaultFileSerializer create - validated_data: {validated_data}")
+        instance = super().create(validated_data)
+        print(f"VaultFileSerializer create - created instance: {instance}, file: {instance.file}")
+        return instance
+
 
 
 class UploadFileSerializer(serializers.Serializer):
