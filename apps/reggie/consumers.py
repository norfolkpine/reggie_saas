import asyncio  # Added this import
import json
import logging
import time
import urllib.parse
from typing import Optional

import redis.asyncio as redis
from channels.db import database_sync_to_async
from channels.generic.http import AsyncHttpConsumer
from django.conf import settings
from django.contrib.auth.models import AnonymousUser
from rest_framework_simplejwt.authentication import JWTAuthentication

# cloudpickle can be useful for serializing complex Python objects (e.g., functions, closures) for caching in Redis or for AI streaming responses/distributed processing
# try:
#     import cloudpickle  # type: ignore
# except ModuleNotFoundError:
#     pass
from apps.reggie.agents.agent_builder import AgentBuilder
from apps.reggie.agents.tools.filereader import FileReaderTools
from apps.reggie.models import ChatSession, EphemeralFile  # Added this import
from apps.reggie.utils.session_title import TITLE_MANAGER  # Added this import

logger = logging.getLogger(__name__)


# === Redis client for caching ===
REDIS_URL = getattr(settings, "REDIS_URL", "redis://localhost:6379/0")
try:
    redis_client: "redis.Redis" = redis.from_url(REDIS_URL, encoding="utf-8", decode_responses=True)
except Exception as e:
    logger.warning(f"Failed to create Redis client: {e}")
    redis_client = None


def safe_json_serialize(obj):
    """
    Safely serialize an object to JSON, handling non-serializable types.
    """

    def _serialize_helper(item):
        if isinstance(item, (str, int, float, bool, type(None))):
            return item
        elif isinstance(item, (list, tuple)):
            return [_serialize_helper(x) for x in item]
        elif isinstance(item, dict):
            return {str(k): _serialize_helper(v) for k, v in item.items()}
        elif hasattr(item, "__dict__"):
            # Try to convert object to dict
            try:
                if hasattr(item, "to_dict"):
                    return _serialize_helper(item.to_dict())
                elif hasattr(item, "dict"):
                    return _serialize_helper(item.dict())
                else:
                    return _serialize_helper(item.__dict__)
            except Exception:
                return str(item)
        else:
            return str(item)

    try:
        serialized = _serialize_helper(obj)
        return json.dumps(serialized, ensure_ascii=False)
    except Exception as e:
        logger.error(f"JSON serialization failed: {e}")
        # Fallback: convert to string and escape
        return json.dumps({"error": "Serialization failed", "content": str(obj)[:1000]})


class StreamAgentConsumer(AsyncHttpConsumer):
    async def handle(self, body):
        request_start = time.time()
        logger.info(f"[TIMING] handle: start at {request_start}")
        # Allow CORS preflight without authentication
        if self.scope.get("method") == "OPTIONS":
            await self.send_headers(
                headers=[
                    (b"Access-Control-Allow-Origin", b"*"),
                    (b"Access-Control-Allow-Methods", b"POST, OPTIONS"),
                    (b"Access-Control-Allow-Headers", b"authorization, content-type"),
                ],
                status=200,
            )
            await self.send_body(b"", more_body=False)
            logger.info(f"[TIMING] handle: OPTIONS preflight done in {time.time() - request_start:.3f}s")
            return

        t_auth_start = time.time()
        if not await self.authenticate_user():
            logger.info(f"[TIMING] handle: authenticate_user failed in {time.time() - t_auth_start:.3f}s (total {time.time() - request_start:.3f}s)")
            await self.send_headers(
                headers=[(b"Content-Type", b"application/json")],
                status=401,
            )
            await self.send_body(b'{"error": "Authentication required"}')
            return
        logger.info(f"[TIMING] handle: authenticate_user success in {time.time() - t_auth_start:.3f}s (total {time.time() - request_start:.3f}s)")

        try:
            t_parse_start = time.time()
            request_data = self.parse_body(body)
            logger.info(f"[TIMING] handle: parse_body in {time.time() - t_parse_start:.3f}s (total {time.time() - request_start:.3f}s)")
            agent_id = request_data.get("agent_id")
            message = request_data.get("message")
            session_id = request_data.get("session_id")
            # Optional flag to enable chain-of-thought reasoning
            reasoning = bool(request_data["reasoning"]) if "reasoning" in request_data else None

            if not all([agent_id, message, session_id]):
                await self.send_headers(
                    headers=[(b"Content-Type", b"application/json")],
                    status=400,
                )
                await self.send_body(b'{"error": "Missing required parameters"}')
                logger.info(f"[TIMING] handle: missing params, total {time.time() - request_start:.3f}s")
                return

<<<<<<< HEAD
            # Initialize agno_files as empty list by default
            # agno_files = []
            file_texts = []

            # Only process files if we have a session_id
=======
            agno_files = []
            t_files_start = time.time()
>>>>>>> 0ab5277d
            if session_id:
                @database_sync_to_async
                def get_ephemeral_files():
                    return list(EphemeralFile.objects.filter(session_id=session_id).only("file", "mime_type", "name"))
                ephemeral_files = await get_ephemeral_files()
                logger.info(f"[TIMING] handle: get_ephemeral_files in {time.time() - t_files_start:.3f}s (total {time.time() - request_start:.3f}s)")
                if ephemeral_files:
                    reader_tool = FileReaderTools()
                    extracted_texts = []
                    attachments = []
                    for ephemeral_file in ephemeral_files:
<<<<<<< HEAD
                        file_type = getattr(ephemeral_file, "mime_type", None) or None
                        file_name = getattr(ephemeral_file, "name", None) or None
                        with ephemeral_file.file.open("rb") as f:
                            file_bytes = f.read()
                        # Extract text using the tool, always pass file_type and file_name
                        text = reader_tool.read_file(content=file_bytes, file_type=file_type, file_name=file_name)
                        extracted_texts.append(f"\n--- File: {ephemeral_file.name} ({file_type}) ---\n{text}")
                        # Build attachment metadata
                        attachments.append(
                            {
                                "uuid": str(ephemeral_file.uuid),
                                "name": ephemeral_file.name,
                                "url": ephemeral_file.file.url if hasattr(ephemeral_file.file, "url") else None,
                                "mime_type": ephemeral_file.mime_type,
                            }
                        )
                    # Prepare LLM input: prepend extracted file text to user message
                    llm_input = message if message else ""
                    if extracted_texts:
                        llm_input = "\n\n".join(extracted_texts) + "\n\n" + (message if message else "")
                    if attachments:
                        if not hasattr(self, "_experimental_attachments"):
                            self._experimental_attachments = attachments
                        else:
                            self._experimental_attachments.extend(attachments)
            # Ensure llm_input is always defined
            if "llm_input" not in locals():
                llm_input = message if message else ""
            print("[LLM INPUT]", llm_input[:100])  # Print first 100 chars for debug
=======
                        t_file_conv_start = time.time()
                        try:
                            agno_file = await database_sync_to_async(ephemeral_file.to_agno_file)()
                            agno_files.append(agno_file)
                            logger.info(f"[TIMING] handle: to_agno_file for file {ephemeral_file.pk} in {time.time() - t_file_conv_start:.3f}s (total {time.time() - request_start:.3f}s)")
                        except Exception as e:
                            logger.error(f"Error processing file {ephemeral_file.uuid}: {str(e)}")
            else:
                logger.info(f"[TIMING] handle: no session_id, skipping file fetch (total {time.time() - request_start:.3f}s)")

            t_headers_start = time.time()
            logger.info(f"[TIMING] handle: about to send_headers (total {t_headers_start - request_start:.3f}s)")
>>>>>>> 0ab5277d
            await self.send_headers(
                headers=[
                    (b"Content-Type", b"text/event-stream"),
                    (b"Cache-Control", b"no-cache"),
                    (b"Connection", b"keep-alive"),
                    (b"Access-Control-Allow-Origin", b"*"),
                ],
                status=200,
            )
<<<<<<< HEAD
            # When constructing the user_msg dict for history, include only the user message
            user_msg = {
                "role": "user",
                "content": message if message else "",
                "content_for_history": message if message else "",
                "created_at": int(time.time()),
                "timestamp": int(time.time()),
            }
            # TODO: Save user_msg to agent/session memory here, instead of the LLM input or file content
            self._user_msg_dict = user_msg
            await self.stream_agent_response(agent_id, llm_input, session_id, reasoning, file_texts)
=======
            logger.info(f"[TIMING] handle: send_headers finished in {time.time() - t_headers_start:.3f}s (total {time.time() - request_start:.3f}s)")

            t_stream_start = time.time()
            await self.stream_agent_response(agent_id, message, session_id, reasoning, agno_files)
            logger.info(f"[TIMING] handle: stream_agent_response in {time.time() - t_stream_start:.3f}s (total {time.time() - request_start:.3f}s)")
>>>>>>> 0ab5277d

        except Exception as e:
            logger.exception("Unexpected error in handle()")
            try:
                await self.send_body(
                    f"data: {json.dumps({'error': str(e)})}\n\n".encode("utf-8"),
                    more_body=True,
                )
            except RuntimeError:
                logger.warning("Client disconnected during error message")

    def parse_body(self, body):
        if not body:
            return {}
        try:
            return json.loads(body.decode("utf-8"))
        except json.JSONDecodeError:
            form_data = urllib.parse.parse_qs(body.decode("utf-8"))
            return {k: v[0] for k, v in form_data.items()}

    async def authenticate_user(self):
        try:
            headers = dict(self.scope.get("headers", []))
            auth_header = headers.get(b"authorization", b"").decode("utf-8")
            if not auth_header:
                self.scope["user"] = AnonymousUser()
                return False

            jwt_auth = JWTAuthentication()
            token = await database_sync_to_async(jwt_auth.get_validated_token)(auth_header.split(" ")[1])
            user = await database_sync_to_async(jwt_auth.get_user)(token)

            self.scope["user"] = user if user and user.is_authenticated else AnonymousUser()
            return user.is_authenticated
        except Exception as e:
            logger.exception(f"Authentication error: {e}")
            self.scope["user"] = AnonymousUser()
            return False

    async def stream_agent_response(
        self, agent_id, message, session_id, reasoning: Optional[bool] = None, files: Optional[list] = None
    ):
        stream_start = time.time()
        logger.info(f"[TIMING] stream_agent_response: start at {stream_start}")
        # Build Agent (AgentBuilder internally caches DB-derived inputs)
        build_start = time.time()
        builder = await database_sync_to_async(AgentBuilder)(
            agent_id=agent_id, user=self.scope["user"], session_id=session_id
        )
        logger.info(f"[TIMING] stream_agent_response: AgentBuilder in {time.time() - build_start:.3f}s (since stream start {time.time() - stream_start:.3f}s)")
        agent_build_start = time.time()
        agent = await database_sync_to_async(builder.build)(enable_reasoning=reasoning)
        logger.info(f"[TIMING] stream_agent_response: builder.build in {time.time() - agent_build_start:.3f}s (since stream start {time.time() - stream_start:.3f}s)")
        build_time = time.time() - build_start

        try:
            total_start = time.time()
            logger.info(f"[TIMING] stream_agent_response: after agent build, entering run loop (since stream start {time.time() - stream_start:.3f}s)")
            full_content = ""  # aggregate streamed text
            prompt_tokens = 0  # will be filled from metrics later
            await self.send_body(
                f"data: {json.dumps({'debug': f'Agent build time: {build_time:.2f}s'})}\n\n".encode("utf-8"),
                more_body=True,
            )

            run_start = time.time()
<<<<<<< HEAD
            # print("[DEBUG] Starting agent.run")
            # import pprint
            # for f in files:
            #     print("📦 Verifying file passed to agent.run:")
            #     pprint.pprint(vars(f))

            #     # Hard fail if 'external' is missing
            #     assert hasattr(f, "external"), "❌ Missing 'external' field in AgnoFile"
            #     assert isinstance(f.external, dict), "❌ 'external' must be a dict"
            #     assert "data" in f.external, "❌ 'external' must include 'data'"
            #     print("✅ File structure is valid for GPT-4o")
            #
            # Do not add any file dicts to the 'files' field for the agent

            # When calling agent.run, use llm_input if it exists
            llm_input_to_use = locals().get("llm_input", message)
            print("[LLM INPUT]", llm_input_to_use[:100])  # Print first 100 chars for debug
=======
>>>>>>> 0ab5277d
            gen = await database_sync_to_async(agent.run)(
                llm_input_to_use,
                stream=True,
<<<<<<< HEAD
                stream_intermediate_steps=True,  # Always stream intermediate steps/tool calls
=======
                stream_intermediate_steps=bool(reasoning),
>>>>>>> 0ab5277d
                files=files,
            )
            logger.info(f"[TIMING] stream_agent_response: agent.run in {time.time() - run_start:.3f}s (since stream start {time.time() - stream_start:.3f}s)")
            agent_iterator = iter(gen)
            chunk_count = 0
            completion_tokens = 0  # will be overwritten with metrics later
            content_buffer = ""  # aggregate small token chunks
            title_sent = False  # ensure ChatTitle event emitted only once

            while True:
                t_chunk_start = time.time()
                chunk = await database_sync_to_async(lambda it: next(it, None))(agent_iterator)
                logger.info(f"[TIMING] stream_agent_response: next chunk in {time.time() - t_chunk_start:.3f}s (since stream start {time.time() - stream_start:.3f}s)")
                if chunk is None:
                    break

                chunk_count += 1

                # After first chunk, send ChatTitle once
                if not title_sent:
                    chat_title = TITLE_MANAGER.get_or_create_title(session_id, message)
                    if asyncio.iscoroutine(chat_title):
                        chat_title = await chat_title
                    if not chat_title or len(chat_title.strip()) < 6:
                        chat_title = TITLE_MANAGER._fallback_title(message)
                    logger.debug(
                        f"Attempting to serialize (ChatTitle event): {{'event': 'ChatTitle', 'title': {chat_title!r}}}"
                    )
                    chat_title_data = {"event": "ChatTitle", "title": chat_title}
                    chat_title_json = safe_json_serialize(chat_title_data)
                    await self.send_body(
                        f"data: {chat_title_json}\n\n".encode("utf-8"),
                        more_body=True,
                    )
                    await database_sync_to_async(ChatSession.objects.filter(id=session_id).update)(title=chat_title)
                    title_sent = True

                if chunk_count % 10 == 0:
                    logger.debug(f"[Agent:{agent_id}] {chunk_count} chunks processed")

                # Extract extra_data if present, but do not send it in every chunk
                extra_data = None
                if hasattr(chunk, "to_dict"):
                    event_data = chunk.to_dict()
                    if "extra_data" in event_data:
                        extra_data = event_data.pop("extra_data")
                elif hasattr(chunk, "dict"):
                    event_data = chunk.dict()
                    if "extra_data" in event_data:
                        extra_data = event_data.pop("extra_data")
                else:
                    event_data = str(chunk)

                # Aggregation logic
                is_simple_text_chunk = (
                    isinstance(event_data, dict)
                    and event_data.get("content_type") == "str"
                    and set(event_data.keys()) <= {"content", "content_type", "event"}
                )
                if is_simple_text_chunk:
                    chunk_text = event_data.get("content", "")
                    content_buffer += chunk_text
                    full_content += chunk_text
                    if len(content_buffer) >= 200 or content_buffer.endswith((".", "?", "!", "\n")):
                        flush_data = {
                            **event_data,
                            "content": content_buffer,
                        }
                        logger.debug(f"Attempting to serialize (string buffer flush): {flush_data!r}")
                        json_output = safe_json_serialize(flush_data)
                        await self.send_body(
                            f"data: {json_output}\n\n".encode("utf-8"),
                            more_body=True,
                        )
                        content_buffer = ""
                else:
                    if content_buffer:
                        flush_data = {
                            "content": content_buffer,
                            "content_type": "str",
                            "event": "RunResponse",
                        }
                        await self.send_body(
                            f"data: {safe_json_serialize(flush_data)}\n\n".encode("utf-8"),
                            more_body=True,
                        )
                        content_buffer = ""
                    logger.debug(f"Attempting to serialize (direct event_data): {event_data!r}")
                    json_output = safe_json_serialize(event_data)
                    await self.send_body(
                        f"data: {json_output}\n\n".encode("utf-8"),
                        more_body=True,
                    )

                # Save the last extra_data found (if any) for sending at the end
                # Only update last_extra_data if extra_data is non-empty and relevant
                if extra_data:
                    if (isinstance(extra_data, dict) and extra_data) or (isinstance(extra_data, list) and extra_data):
                        last_extra_data = extra_data

            # flush any remaining buffered content before finishing
            if content_buffer:
                full_content += content_buffer
                flush_data = {
                    "content": content_buffer,
                    "content_type": "str",
                    "event": "RunResponse",
                }
                await self.send_body(
                    f"data: {safe_json_serialize(flush_data)}\n\n".encode("utf-8"),
                    more_body=True,
                )
                content_buffer = ""

            # Send extra_data as a separate event at the end if it was found and is non-empty
            # if "last_extra_data" in locals() and last_extra_data:
            #     # Only send if last_extra_data is not empty (not None, not empty list/dict)
            #     if (isinstance(last_extra_data, dict) and last_extra_data) or (
            #         isinstance(last_extra_data, list) and last_extra_data
            #     ):
            #         references_event = {"event": "References", "extra_data": last_extra_data}
            #         await self.send_body(
            #             f"data: {safe_json_serialize(references_event)}\n\n".encode("utf-8"),
            #             more_body=True,
            #         )

            # After streaming all chunks, record timing metrics
            run_time = time.time() - run_start
            logger.debug(f"[Agent:{agent_id}] agent.run total time: {run_time:.2f}s")
            total_time = time.time() - total_start
            # Extract token usage metrics, if available; log internally but do not send to client
            if getattr(agent, "run_response", None) and getattr(agent.run_response, "metrics", None):
                metrics = agent.run_response.metrics
                prompt_tokens = metrics.get("input_tokens", 0)
                completion_tokens = metrics.get("output_tokens", 0)
                total_tokens = metrics.get("total_tokens", prompt_tokens + completion_tokens)
                # TODO: Persist token usage for billing, e.g.
                # TokenUsage.objects.create(
                #     user=self.scope["user"],
                #     agent_id=agent_id,
                #     session_id=session_id,
                #     prompt_tokens=prompt_tokens,
                #     completion_tokens=completion_tokens,
                #     total_tokens=total_tokens,
                #     timestamp=timezone.now(),
                # )
                logger.debug(
                    f"[Agent:{agent_id}] Token usage — prompt: {prompt_tokens}, completion: {completion_tokens}, total: {total_tokens}"
                )

                # ---- Send citations if available ----
                try:
                    if getattr(agent, "run_response", None) and getattr(agent.run_response, "citations", None):
                        citations_payload = {
                            "event": "Citations",
                            "citations": agent.run_response.citations,
                        }
                        await self.send_body(
                            f"data: {json.dumps(citations_payload)}\n\n".encode("utf-8"),
                            more_body=True,
                        )
                except RuntimeError:
                    logger.warning("Client disconnected before citations could be sent")
                except Exception as citation_err:
                    logger.exception(f"Error sending citations: {citation_err}")
                logger.debug(f"[Citations: {agent.run_response.citations})")

            logger.debug(f"[Agent:{agent_id}] Total stream time: {total_time:.2f}s")

        except Exception as e:
            logger.exception(f"[Agent:{agent_id}] error during streaming")
            try:
                await self.send_body(
                    f"data: {json.dumps({'error': str(e)})}\n\n".encode("utf-8"),
                    more_body=True,
                )
            except RuntimeError:
                logger.warning("Client disconnected before error could be sent")

        finally:
            try:
                await self.send_body(b"data: [DONE]\n\n", more_body=False)
            except RuntimeError:
                logger.info("[DONE] could not be sent — client disconnected before end of stream.")<|MERGE_RESOLUTION|>--- conflicted
+++ resolved
@@ -117,16 +117,12 @@
                 logger.info(f"[TIMING] handle: missing params, total {time.time() - request_start:.3f}s")
                 return
 
-<<<<<<< HEAD
+
             # Initialize agno_files as empty list by default
             # agno_files = []
             file_texts = []
 
             # Only process files if we have a session_id
-=======
-            agno_files = []
-            t_files_start = time.time()
->>>>>>> 0ab5277d
             if session_id:
                 @database_sync_to_async
                 def get_ephemeral_files():
@@ -138,7 +134,6 @@
                     extracted_texts = []
                     attachments = []
                     for ephemeral_file in ephemeral_files:
-<<<<<<< HEAD
                         file_type = getattr(ephemeral_file, "mime_type", None) or None
                         file_name = getattr(ephemeral_file, "name", None) or None
                         with ephemeral_file.file.open("rb") as f:
@@ -168,20 +163,7 @@
             if "llm_input" not in locals():
                 llm_input = message if message else ""
             print("[LLM INPUT]", llm_input[:100])  # Print first 100 chars for debug
-=======
-                        t_file_conv_start = time.time()
-                        try:
-                            agno_file = await database_sync_to_async(ephemeral_file.to_agno_file)()
-                            agno_files.append(agno_file)
-                            logger.info(f"[TIMING] handle: to_agno_file for file {ephemeral_file.pk} in {time.time() - t_file_conv_start:.3f}s (total {time.time() - request_start:.3f}s)")
-                        except Exception as e:
-                            logger.error(f"Error processing file {ephemeral_file.uuid}: {str(e)}")
-            else:
-                logger.info(f"[TIMING] handle: no session_id, skipping file fetch (total {time.time() - request_start:.3f}s)")
-
-            t_headers_start = time.time()
-            logger.info(f"[TIMING] handle: about to send_headers (total {t_headers_start - request_start:.3f}s)")
->>>>>>> 0ab5277d
+
             await self.send_headers(
                 headers=[
                     (b"Content-Type", b"text/event-stream"),
@@ -191,7 +173,6 @@
                 ],
                 status=200,
             )
-<<<<<<< HEAD
             # When constructing the user_msg dict for history, include only the user message
             user_msg = {
                 "role": "user",
@@ -203,13 +184,7 @@
             # TODO: Save user_msg to agent/session memory here, instead of the LLM input or file content
             self._user_msg_dict = user_msg
             await self.stream_agent_response(agent_id, llm_input, session_id, reasoning, file_texts)
-=======
-            logger.info(f"[TIMING] handle: send_headers finished in {time.time() - t_headers_start:.3f}s (total {time.time() - request_start:.3f}s)")
-
-            t_stream_start = time.time()
-            await self.stream_agent_response(agent_id, message, session_id, reasoning, agno_files)
-            logger.info(f"[TIMING] handle: stream_agent_response in {time.time() - t_stream_start:.3f}s (total {time.time() - request_start:.3f}s)")
->>>>>>> 0ab5277d
+
 
         except Exception as e:
             logger.exception("Unexpected error in handle()")
@@ -276,7 +251,7 @@
             )
 
             run_start = time.time()
-<<<<<<< HEAD
+
             # print("[DEBUG] Starting agent.run")
             # import pprint
             # for f in files:
@@ -294,16 +269,11 @@
             # When calling agent.run, use llm_input if it exists
             llm_input_to_use = locals().get("llm_input", message)
             print("[LLM INPUT]", llm_input_to_use[:100])  # Print first 100 chars for debug
-=======
->>>>>>> 0ab5277d
+
             gen = await database_sync_to_async(agent.run)(
                 llm_input_to_use,
                 stream=True,
-<<<<<<< HEAD
                 stream_intermediate_steps=True,  # Always stream intermediate steps/tool calls
-=======
-                stream_intermediate_steps=bool(reasoning),
->>>>>>> 0ab5277d
                 files=files,
             )
             logger.info(f"[TIMING] stream_agent_response: agent.run in {time.time() - run_start:.3f}s (since stream start {time.time() - stream_start:.3f}s)")
