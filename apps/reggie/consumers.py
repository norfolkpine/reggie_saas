--- conflicted
+++ resolved
@@ -302,33 +302,10 @@
                             **event_data,  # event_data comes from the current chunk
                             "content": content_buffer,
                         }
-<<<<<<< HEAD
+
                         logger.debug(f"Attempting to serialize (string buffer flush): {flush_data!r}")
                         json_output = safe_json_serialize(flush_data)
-=======
-                        # ADD LOGGING HERE:
-                        logger.debug("Attempting to serialize (string buffer flush): {flush_data!r}")
-                        # You might want to specifically log event_data if it's complex:
-                        # logger.debug(f"event_data for string buffer flush: {{event_data!r}}")
-                        try:
-                            json_output = json.dumps(flush_data)
-                        except Exception as serialization_error:
-                            logger.error(
-                                f"JSON serialization error for string buffer flush: {serialization_error}",
-                                exc_info=True,
-                            )
-                            logger.error("Problematic flush_data (string buffer): {flush_data!r}")
-                            # Decide how to handle this - maybe send an error chunk to frontend
-                            # For now, re-raise to see it clearly, or send an error message
-                            await self.send_body(
-                                f"data: {json.dumps({'error': 'Serialization error during string buffer flush', 'detail': str(serialization_error)})}\n\n".encode(
-                                    "utf-8"
-                                ),
-                                more_body=True,
-                            )
-                            raise  # Or handle more gracefully by not stopping the whole stream
-
->>>>>>> d289bba0
+
                         await self.send_body(
                             f"data: {json_output}\n\n".encode("utf-8"),
                             more_body=True,
@@ -348,30 +325,9 @@
                         )
                         content_buffer = ""
 
-<<<<<<< HEAD
                     logger.debug(f"Attempting to serialize (direct event_data): {event_data!r}")
                     json_output = safe_json_serialize(event_data)
-=======
-                    # THIS IS LIKELY THE MORE PROBLEMATIC ONE if event_data itself is complex (e.g. contains tools)
-                    # ADD LOGGING HERE:
-                    logger.debug("Attempting to serialize (direct event_data): {event_data!r}")
-                    try:
-                        json_output = json.dumps(event_data)
-                    except Exception as serialization_error:
-                        logger.error(
-                            f"JSON serialization error for direct event_data: {serialization_error}", exc_info=True
-                        )
-                        logger.error("Problematic event_data: {event_data!r}")
-                        # Decide how to handle this
-                        await self.send_body(
-                            f"data: {json.dumps({'error': 'Serialization error for direct event_data', 'detail': str(serialization_error)})}\n\n".encode(
-                                "utf-8"
-                            ),
-                            more_body=True,
-                        )
-                        raise  # Or handle more gracefully
-
->>>>>>> d289bba0
+
                     await self.send_body(
                         f"data: {json_output}\n\n".encode("utf-8"),
                         more_body=True,
