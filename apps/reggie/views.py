# === Standard Library ===
import json
import logging
import re
import time

# from datetime import timezone
import requests

# === Agno ===
from agno.agent import Agent
from agno.knowledge.pdf_url import PDFUrlKnowledgeBase
from agno.storage.agent.postgres import PostgresAgentStorage
from agno.tools.slack import SlackTools
from agno.vectordb.pgvector import PgVector
from asgiref.sync import sync_to_async
from django.conf import settings

# === Django ===
from django.contrib.auth.models import AnonymousUser
from django.core.cache import cache
from django.db import models
from django.db.models import Q
from django.http import HttpRequest, HttpResponse, JsonResponse, StreamingHttpResponse
from django.shortcuts import redirect
from django.utils import timezone
from django.views.decorators.csrf import csrf_exempt

# === DRF Spectacular ===
from drf_spectacular.utils import OpenApiParameter, extend_schema

# === Django REST Framework ===
from rest_framework import permissions, status, viewsets
from rest_framework.decorators import action, api_view, permission_classes
from rest_framework.pagination import PageNumberPagination
from rest_framework.permissions import IsAuthenticated
from rest_framework.response import Response
from slack_sdk import WebClient

from apps.reggie.agents.helpers.agent_helpers import get_schema
from apps.reggie.utils.gcs_utils import ingest_single_file
from apps.slack_integration.models import SlackWorkspace

# === External SDKs ===
from .agents.agent_builder import AgentBuilder  # Adjust path if needed

# === Local ===
from .models import (
    Agent as DjangoAgent,  # avoid conflict with agno.Agent
    AgentExpectedOutput,
    AgentInstruction,
    Category,
    ChatSession,
    EphemeralFile,
    File,
    FileTag,
    KnowledgeBasePdfURL,
    ModelProvider,
    Project,
    StorageBucket,
    Tag,
    UserFeedback,
    VaultFile,
)
<<<<<<< HEAD
from .models import FileKnowledgeBaseLink, KnowledgeBase
from .permissions import HasSystemOrUserAPIKey, HasValidSystemAPIKey
=======
from .permissions import HasValidSystemAPIKey
>>>>>>> 087b78a0
from .serializers import (
    AgentExpectedOutputSerializer,
    AgentInstructionSerializer,
    AgentInstructionsResponseSerializer,
    AgentSerializer,
    CategorySerializer,
    ChatSessionSerializer,
    FileIngestSerializer,
    FileKnowledgeBaseLinkSerializer,
    FileSerializer,
    FileTagSerializer,
    GlobalTemplatesResponseSerializer,
    KnowledgeBasePdfURLSerializer,
    KnowledgeBaseSerializer,
    ModelProviderSerializer,
    ProjectSerializer,
    StorageBucketSerializer,
    StreamAgentRequestSerializer,
    TagSerializer,
    UploadFileResponseSerializer,
    UploadFileSerializer,
    UserFeedbackSerializer,
    VaultFileSerializer,
)
from .tasks import dispatch_ingestion_jobs_from_batch


class AsyncStreamingHttpResponse(StreamingHttpResponse):
    """Async version of StreamingHttpResponse for ASGI."""

    async def __aiter__(self):
        for part in self.streaming_content:
            yield part


class AsyncIteratorWrapper:
    """Wrapper to convert a sync iterator to an async iterator."""

    def __init__(self, sync_iterator):
        self.sync_iterator = sync_iterator

    def __aiter__(self):
        return self

    async def __anext__(self):
        try:
            # Run the iterator's next method in a thread pool
            item = await sync_to_async(next)(self.sync_iterator)
            return item
        except StopIteration:
            raise StopAsyncIteration


logger = logging.getLogger(__name__)


class UserFeedbackViewSet(viewsets.ModelViewSet):
    """
    API endpoint for submitting and viewing user feedback on chat sessions.
    """

    queryset = UserFeedback.objects.all().order_by("-created_at")
    serializer_class = UserFeedbackSerializer
    permission_classes = [permissions.IsAuthenticated]

    def perform_create(self, serializer):
        serializer.save(user=self.request.user)


@extend_schema(tags=["Health"])
@api_view(["GET"])
def health_check(request):
    """
    Simple health check endpoint to verify the API is running.
    """
    return Response({"status": "healthy"}, status=status.HTTP_200_OK)


@extend_schema(tags=["Agents"])
class AgentViewSet(viewsets.ModelViewSet):
    """
    API endpoint that allows managing agents.
    Returns:
    - All agents if superuser
    - User's agents + global agents for regular users
    """

    serializer_class = AgentSerializer
    permission_classes = [permissions.IsAuthenticated]

    def get_queryset(self):
        user = self.request.user
        if user.is_superuser:
            return DjangoAgent.objects.all()
        return DjangoAgent.objects.filter(Q(user=user) | Q(is_global=True))

    # --- Caching Helpers ---
    CACHE_TTL = 300  # seconds

    def _agent_list_cache_key(self, request):
        return f"agents:list:{request.user.id}"

    def _agent_detail_cache_key(self, pk):
        return f"agent:{pk}"

    def list(self, request, *args, **kwargs):
        # Only cache unfiltered first-page requests
        if request.query_params:
            return super().list(request, *args, **kwargs)

        cache_key = self._agent_list_cache_key(request)
        cached = cache.get(cache_key)
        if cached is not None:
            return Response(cached)

        response = super().list(request, *args, **kwargs)
        cache.set(cache_key, response.data, self.CACHE_TTL)
        return response

    def retrieve(self, request, *args, **kwargs):
        pk = kwargs.get(self.lookup_field or "pk")
        cache_key = self._agent_detail_cache_key(pk)
        cached = cache.get(cache_key)
        if cached is not None:
            return Response(cached)

        response = super().retrieve(request, *args, **kwargs)
        cache.set(cache_key, response.data, self.CACHE_TTL)
        return response

    # Invalidate cache on write operations
    def _invalidate_cache(self, instance=None):
        cache.delete(self._agent_list_cache_key(self.request))
        if instance:
            cache.delete(self._agent_detail_cache_key(instance.pk))

    def perform_create(self, serializer):
        instance = serializer.save()
        self._invalidate_cache(instance)

    def perform_update(self, serializer):
        instance = serializer.save()
        self._invalidate_cache(instance)

    def perform_destroy(self, instance):
        self._invalidate_cache(instance)
        super().perform_destroy(instance)


@extend_schema(
    tags=["Agents"], responses={200: AgentInstructionsResponseSerializer, 404: AgentInstructionsResponseSerializer}
)
@api_view(["GET"])
def get_agent_instructions(request, agent_id):
    """Fetch the instruction assigned directly to the agent (if enabled)."""
    try:
        agent = DjangoAgent.objects.get(id=agent_id)
    except DjangoAgent.DoesNotExist:
        return Response({"error": "Agent not found"}, status=status.HTTP_404_NOT_FOUND)

    if agent.instructions and agent.instructions.is_enabled:
        serializer = AgentInstructionSerializer(agent.instructions)
        return Response(serializer.data, status=status.HTTP_200_OK)

    return Response({"error": "No enabled instruction assigned to this agent."}, status=404)


@extend_schema(
    methods=["GET"],
    tags=["Agents"],
    responses=AgentExpectedOutputSerializer,  # or your correct serializer
)
def get_agent_expected_output(request, agent_id):
    """Fetch the specific expected output assigned to the agent."""
    try:
        agent = DjangoAgent.objects.get(id=agent_id)
    except DjangoAgent.DoesNotExist:
        return Response({"error": "Agent not found"}, status=status.HTTP_404_NOT_FOUND)

    if agent.expected_output and agent.expected_output.is_enabled:
        serializer = AgentExpectedOutputSerializer(agent.expected_output)
        return Response(serializer.data, status=status.HTTP_200_OK)

    return Response({"error": "No enabled expected output assigned to this agent."}, status=404)


@extend_schema(tags=["Agent Templates"], responses={200: GlobalTemplatesResponseSerializer})
@api_view(["GET"])
@permission_classes([permissions.IsAuthenticated])
def get_global_templates(request):
    """
    Returns global instruction templates and expected output templates.
    """
    instructions = AgentInstruction.objects.filter(is_enabled=True, is_global=True)
    outputs = AgentExpectedOutput.objects.filter(is_enabled=True, is_global=True)

    response_data = {
        "instructions": AgentInstructionSerializer(instructions, many=True).data,
        "expected_outputs": AgentExpectedOutputSerializer(outputs, many=True).data,
    }
    return Response(response_data)


@extend_schema(tags=["Agent Instructions"])
class AgentInstructionViewSet(viewsets.ModelViewSet):
    """
    API endpoint that allows managing agent instructions.
    """

    serializer_class = AgentInstructionSerializer
    permission_classes = [permissions.IsAuthenticated]

    def get_queryset(self):
        user = self.request.user
        if user.is_superuser:
            return AgentInstruction.objects.all()
        return AgentInstruction.objects.filter(Q(is_global=True) | Q(user=user))

    def perform_create(self, serializer):
        serializer.save(user=self.request.user)

    # maybe add update for viewing instructions in team


@extend_schema(tags=["Agent Expected Output"])
class AgentExpectedOutputViewSet(viewsets.ModelViewSet):
    """
    API endpoint that allows managing agent expected outputs.
    """

    queryset = AgentExpectedOutput.objects.all()
    serializer_class = AgentExpectedOutputSerializer
    permission_classes = [permissions.IsAuthenticated]


@extend_schema(tags=["Storage Buckets"])
class StorageBucketViewSet(viewsets.ModelViewSet):
    """
    API endpoint that allows managing storage buckets.
    """

    queryset = StorageBucket.objects.all()
    serializer_class = StorageBucketSerializer
    permission_classes = [permissions.IsAuthenticated]


@extend_schema(tags=["Knowledge Bases"])
class KnowledgeBaseViewSet(viewsets.ModelViewSet):
    def get_serializer_context(self):
        context = super().get_serializer_context()
        context["request"] = self.request
        return context

    """
    API endpoint that allows managing knowledge bases.
    """

    queryset = KnowledgeBase.objects.all()
    serializer_class = KnowledgeBaseSerializer
    permission_classes = [permissions.IsAuthenticated]

    @action(detail=True, methods=["post"], url_path="share-to-teams")
    def share_to_teams(self, request, pk=None):
        """
        Share this knowledge base with other teams by adding team IDs.
        Only the owner (uploaded_by) or a superuser can share.
        """
        kb = self.get_object()
        user = request.user
        if not (user.is_superuser or kb.uploaded_by == user):
            return Response({"error": "You do not have permission to share this knowledge base."}, status=403)

        from .serializers import KnowledgeBaseShareSerializer

        serializer = KnowledgeBaseShareSerializer(data=request.data)
        if not serializer.is_valid():
            return Response(serializer.errors, status=400)

        teams_data = serializer.validated_data["teams"]
        # Remove all current permissions before adding new ones
        from .models import KnowledgeBasePermission

        KnowledgeBasePermission.objects.filter(knowledge_base=kb).delete()
        from apps.teams.models import Team

        added_teams = []
        errors = []
        team_ids = [entry["team_id"] for entry in teams_data]
        team_objs = Team.objects.filter(pk__in=team_ids)
        team_map = {team.pk: team for team in team_objs}
        for entry in teams_data:
            team_id = entry["team_id"]
            role = entry["role"]
            team = team_map.get(team_id)
            if team:
                KnowledgeBasePermission.objects.create(knowledge_base=kb, team=team, role=role, created_by=user)
                added_teams.append({"team_id": team_id, "role": role})
            else:
                errors.append(f"Team {team_id} does not exist.")
        kb.save()
        return Response({"message": "Knowledge base shared.", "added_teams": added_teams, "errors": errors})

    def get_queryset(self):
        user = self.request.user
        print(user)
        print(user.teams)
        print(user.is_superuser)
        if user.is_superuser:
            return KnowledgeBase.objects.all()
        user_teams = getattr(user, "teams", None)
        if user_teams is not None:
            return KnowledgeBase.objects.filter(
                models.Q(uploaded_by=user) | models.Q(permission_links__team__in=user.teams.all())
            ).distinct()
        return KnowledgeBase.objects.filter(uploaded_by=user)

    def perform_create(self, serializer):
        # Only use serializer's permissions logic; do not handle legacy 'teams' field
        serializer.save(uploaded_by=self.request.user)

    def perform_update(self, serializer):
        serializer.save(uploaded_by=self.request.user)

    @extend_schema(
        parameters=[
            OpenApiParameter(
                name="file_id",
                type=str,
                location=OpenApiParameter.QUERY,
                description="Optional file UUID to check if it's linked to each knowledge base",
                required=False,
            ),
            OpenApiParameter(
                name="page",
                type=int,
                location=OpenApiParameter.QUERY,
                description="Page number for pagination",
                required=False,
            ),
            OpenApiParameter(
                name="page_size",
                type=int,
                location=OpenApiParameter.QUERY,
                description="Number of results per page",
                required=False,
            ),
        ],
        responses={
            200: {
                "type": "object",
                "properties": {
                    "count": {"type": "integer", "description": "Total number of items"},
                    "next": {"type": "string", "description": "URL for next page", "nullable": True},
                    "previous": {"type": "string", "description": "URL for previous page", "nullable": True},
                    "results": {
                        "type": "array",
                        "items": {
                            "type": "object",
                            "properties": {
                                "id": {"type": "integer"},
                                "knowledgebase_id": {"type": "string"},
                                "name": {"type": "string"},
                                "description": {"type": "string"},
                                "model_provider": {"type": "integer"},
                                "chunk_size": {"type": "integer"},
                                "chunk_overlap": {"type": "integer"},
                                "vector_table_name": {"type": "string"},
                                "created_at": {"type": "string", "format": "date-time"},
                                "updated_at": {"type": "string", "format": "date-time"},
                                "is_file_linked": {"type": "boolean", "nullable": True},
                            },
                        },
                    },
                },
            }
        },
    )
    @extend_schema(
        summary="List files",
        description="List files with optional filename filtering (search) and dynamic pagination size (pageitem).",
        parameters=[
            OpenApiParameter(
                name="search",
                type=str,
                location=OpenApiParameter.QUERY,
                description="Filter files by filename (case-insensitive, partial match)",
                required=False,
            ),
            OpenApiParameter(
                name="pageitem",
                type=int,
                location=OpenApiParameter.QUERY,
                description="Number of results per page (pagination size)",
                required=False,
            ),
            OpenApiParameter(
                name="page",
                type=int,
                location=OpenApiParameter.QUERY,
                description="Page number for pagination",
                required=False,
            ),
        ],
    )
    def list(self, request, *args, **kwargs):
        """List all knowledge bases with optional file linking status."""
        queryset = self.filter_queryset(self.get_queryset())
        page = self.paginate_queryset(queryset)

        if page is not None:
            serializer = self.get_serializer(page, many=True, context={"request": request})
            return self.get_paginated_response(serializer.data)

        serializer = self.get_serializer(queryset, many=True, context={"request": request})
        return Response(serializer.data)

    @extend_schema(
        summary="List files in knowledge base",
        description=(
            "List all files that have been ingested or are being ingested into this knowledge base.\n\n"
            "Features:\n"
            "- Detailed file metadata\n"
            "- Processing status and progress\n"
            "- Chunking information\n"
            "- Error details if ingestion failed\n\n"
            "The results are paginated and can be filtered by status and search query."
        ),
        parameters=[
            OpenApiParameter(
                name="status",
                type=str,
                location=OpenApiParameter.QUERY,
                description="Filter by ingestion status (not_started, processing, completed, failed)",
                required=False,
            ),
            OpenApiParameter(
                name="search",
                type=str,
                location=OpenApiParameter.QUERY,
                description="Search files by title or description",
                required=False,
            ),
            OpenApiParameter(
                name="page",
                type=int,
                location=OpenApiParameter.QUERY,
                description="Page number for pagination",
                required=False,
            ),
            OpenApiParameter(
                name="page_size",
                type=int,
                location=OpenApiParameter.QUERY,
                description="Number of results per page",
                required=False,
            ),
        ],
        responses={
            200: FileKnowledgeBaseLinkSerializer(many=True),
            404: {"description": "Knowledge base not found"},
        },
    )
    @action(detail=True, methods=["get"], url_path="files")
    def list_files(self, request, pk=None):
        """List all files in the knowledge base with their processing status."""
        try:
            knowledge_base = self.get_object()

            # Get query parameters
            status_filter = request.query_params.get("status")
            search_query = request.query_params.get("search")

            # Start with all links for this knowledge base
            queryset = FileKnowledgeBaseLink.objects.filter(knowledge_base=knowledge_base).select_related("file")

            # Apply status filter if provided
            if status_filter:
                queryset = queryset.filter(ingestion_status=status_filter)

            # Apply search filter if provided
            if search_query:
                queryset = queryset.filter(
                    Q(file__title__icontains=search_query) | Q(file__description__icontains=search_query)
                )

            # Order by most recently updated
            queryset = queryset.order_by("-updated_at")

            # Paginate results
            page = self.paginate_queryset(queryset)
            if page is not None:
                serializer = FileKnowledgeBaseLinkSerializer(page, many=True)
                return self.get_paginated_response(serializer.data)

            serializer = FileKnowledgeBaseLinkSerializer(queryset, many=True)
            return Response(serializer.data)

        except KnowledgeBase.DoesNotExist:
            return Response({"error": "Knowledge base not found"}, status=status.HTTP_404_NOT_FOUND)


@extend_schema(tags=["Tags"])
class CategoryViewSet(viewsets.ReadOnlyModelViewSet):
    """
    API endpoint that allows listing agent categories.
    """

    queryset = Category.objects.all().order_by("name")
    serializer_class = CategorySerializer
    permission_classes = [permissions.IsAuthenticated]


class TagViewSet(viewsets.ModelViewSet):
    """
    API endpoint that allows managing tags.
    """

    queryset = Tag.objects.all()
    serializer_class = TagSerializer
    permission_classes = [permissions.IsAuthenticated]


@extend_schema(tags=["Projects"])
class ProjectViewSet(viewsets.ModelViewSet):
    """
    API endpoint that allows managing projects.
    """

    queryset = Project.objects.all()
    serializer_class = ProjectSerializer
    permission_classes = [permissions.IsAuthenticated]

    def get_queryset(self):
        user = self.request.user
        if user.is_superuser:
            return Project.objects.all()
        user_teams = getattr(user, "teams", None)
        qs = Project.objects.filter(
            models.Q(owner=user)
            | models.Q(members=user)
            | models.Q(team__in=user.teams.all())
            | models.Q(shared_with_teams__in=user.teams.all())
        )
        return qs.distinct()

    # --- Caching Helpers ---
    CACHE_TTL = 300  # seconds

    def _project_list_cache_key(self, request):
        return f"projects:list:{request.user.id}"

    def _project_detail_cache_key(self, pk):
        return f"project:{pk}"

    def list(self, request, *args, **kwargs):
        if request.query_params:
            return super().list(request, *args, **kwargs)
        cache_key = self._project_list_cache_key(request)
        cached = cache.get(cache_key)
        if cached is not None:
            return Response(cached)
        response = super().list(request, *args, **kwargs)
        cache.set(cache_key, response.data, self.CACHE_TTL)
        return response

    def retrieve(self, request, *args, **kwargs):
        pk = kwargs.get(self.lookup_field or "pk")
        cache_key = self._project_detail_cache_key(pk)
        cached = cache.get(cache_key)
        if cached is not None:
            return Response(cached)
        response = super().retrieve(request, *args, **kwargs)
        cache.set(cache_key, response.data, self.CACHE_TTL)
        return response

    def _invalidate_cache(self, instance=None):
        cache.delete(self._project_list_cache_key(self.request))
        if instance:
            cache.delete(self._project_detail_cache_key(instance.pk))

    def perform_create(self, serializer):
        instance = serializer.save()
        self._invalidate_cache(instance)

    def perform_update(self, serializer):
        instance = serializer.save()
        self._invalidate_cache(instance)

    def perform_destroy(self, instance):
        self._invalidate_cache(instance)
        super().perform_destroy(instance)


@extend_schema(tags=["Files"])
class VaultFileViewSet(viewsets.ModelViewSet):
    queryset = VaultFile.objects.all()
    serializer_class = VaultFileSerializer
    permission_classes = [IsAuthenticated]

    @action(detail=False, methods=["post"], url_path="bulk-upload")
    def bulk_upload(self, request):
        """
        Bulk upload vault files. Accepts multipart/form-data with key 'files' (multiple files),
        and optional metadata: project, team, shared_with_users, shared_with_teams.
        """
        files = request.FILES.getlist("files")
        if not files:
            return Response({"error": "No files provided."}, status=400)

        project_id = request.data.get("project")
        team_id = request.data.get("team")
        shared_with_users = request.data.getlist("shared_with_users")
        shared_with_teams = request.data.getlist("shared_with_teams")

        uploaded_files = []
        errors = []
        batch_file_info_list = []

        for file_obj in files:
            file_serializer = FileSerializer(data={"title": file_obj.name, "file": file_obj, "is_vault": True})
            if not file_serializer.is_valid():
                errors.append({"filename": file_obj.name, "error": file_serializer.errors})
                continue

            file = file_serializer.save(is_vault=True, uploaded_by=request.user)
            
            data = {
                "uploaded_by": request.user.pk,
            }
            if project_id:
                data["project"] = project_id
            if team_id:
                data["team"] = team_id
            if shared_with_users:
                data["shared_with_users"] = shared_with_users
            if shared_with_teams:
                data["shared_with_teams"] = shared_with_teams

            serializer = self.get_serializer(data=data)
            if not serializer.is_valid():
                errors.append({"filename": file_obj.name, "error": serializer.errors})
                continue

            # Set the file after validation, just like in create() method
            serializer.validated_data["file"] = file

            # Create the vault file instance
            vault_file = serializer.save()
            vault_file.refresh_from_db()
            uploaded_files.append(serializer.data)

            # --- Batch Ingestion Preparation ---
            try:
                # vault_file is already available from the save() call above
                # Prepare ingestion metadata
                file_info = {
                    "file_uuid": str(file.uuid),
                    "original_filename": file.title,
                    "gcs_path": getattr(file, "storage_path", None), # Use vault_file.id instead of link.id
                    "vector_table_name": "vault__vector_table",
                    "embedding_provider": "openai",
                    "embedding_model": "text-embedding-ada-002",
                    "chunk_size": "1000",
                    "chunk_overlap": "200",
                    "user_uuid": str(request.user.pk),
                    "team_id": team_id,
                    "project_id": project_id,
                    "vault_file_id": vault_file.id,
                    "custom_metadata": {},
                }
                batch_file_info_list.append(file_info)
            except Exception as e:
                errors.append({"filename": file_obj.name, "error": f"Batch ingestion prep failed: {str(e)}"})

        # --- Dispatch batch ingestion ---
        if batch_file_info_list:
            try:
                dispatch_ingestion_jobs_from_batch.delay(batch_file_info_list)
            except Exception as e:
                # Mark all as failed in DB
                for info in batch_file_info_list:
                    project_id = info.get("project_id")
                    if project_id:
                        VaultFile.objects.filter(project=project_id).update(
                            ingestion_status="failed",
                            ingestion_error=f"Batch dispatch failed: {str(e)[:255]}"
                        )
                errors.append({"batch_dispatch": f"Failed to dispatch ingestion: {str(e)}"})

        result = {"uploaded": uploaded_files}
        if errors:
            result["errors"] = errors
        return Response(result, status=201 if uploaded_files else 400)

    def get_queryset(self):
        user = self.request.user
        # Hybrid: access if user is owner, in file/project members, or in file/project teams
        qs = VaultFile.objects.select_related('file', 'project', 'uploaded_by', 'team')
        return qs.filter(
            models.Q(uploaded_by=user)
            | models.Q(shared_with_users=user)
            | models.Q(shared_with_teams__in=user.teams.all())
            | models.Q(project__owner=user)
            | models.Q(project__members=user)
            | models.Q(project__team__members=user)
            | models.Q(project__shared_with_teams__in=user.teams.all())
        ).distinct()

    from drf_spectacular.utils import extend_schema

    @extend_schema(
        request={"multipart/form-data": VaultFileSerializer},
        summary="Upload a vault file",
        description="Upload a file to the vault. Requires multipart/form-data.",
    )
    def create(self, request, *args, **kwargs):
        serializer = self.get_serializer(data=request.data)
        logger.info(f"VaultFile upload request: {request.data}")
        if not serializer.is_valid():
            logger.error(f"VaultFile upload failed: {serializer.errors}")
            return Response(serializer.errors, status=400)

        # Extract file info
        file_obj = request.FILES.get("file")
        print(f"file_obj: {file_obj}")
        if file_obj:
            file_serializer = FileSerializer(data={"title": file_obj.name, "file": file_obj, "is_vault": True})
            if file_serializer.is_valid():
                file = file_serializer.save(is_vault=True)
                print(f"Created File object: id={file.id}, file_type={file.file_type}, title={file.title}")
                serializer.validated_data["file"] = file  # Assign the File instance, not the ID
            else:
                return Response(file_serializer.errors, status=400)

        self.perform_create(serializer)
        headers = self.get_success_headers(serializer.data)
        return Response(serializer.data, status=201, headers=headers)

    @extend_schema(
        summary="List vault files",
        description=(
            "List all accessible vault files with their ingestion status and progress.\n\n"
            "Features:\n"
            "- File metadata and project information\n"
            "- Ingestion status and progress tracking\n"
            "- Processing details (processed/total documents)\n"
            "- Error information if ingestion failed\n\n"
            "The results are paginated and can be filtered by project and search query."
        ),
        parameters=[
            OpenApiParameter(
                name="project",
                type=int,
                location=OpenApiParameter.QUERY,
                description="Filter by project ID",
                required=False,
            ),
            OpenApiParameter(
                name="search",
                type=str,
                location=OpenApiParameter.QUERY,
                description="Search files by filename",
                required=False,
            ),
            OpenApiParameter(
                name="status",
                type=str,
                location=OpenApiParameter.QUERY,
                description="Filter by ingestion status (not_started, processing, completed, failed)",
                required=False,
            ),
            OpenApiParameter(
                name="page",
                type=int,
                location=OpenApiParameter.QUERY,
                description="Page number for pagination",
                required=False,
            ),
            OpenApiParameter(
                name="page_size",
                type=int,
                location=OpenApiParameter.QUERY,
                description="Number of results per page",
                required=False,
            ),
        ],
        responses={200: VaultFileSerializer(many=True)},
    )
    def list(self, request, *args, **kwargs):
        """List all accessible vault files with ingestion status and progress information."""
        queryset = self.filter_queryset(self.get_queryset())
        
        # Apply additional filters
        project_id = request.query_params.get("project")
        search_query = request.query_params.get("search")
        status_filter = request.query_params.get("status")
        
        if project_id:
            queryset = queryset.filter(project_id=project_id)
        
        if search_query:
            queryset = queryset.filter(file__title__icontains=search_query)
        
        if status_filter:
            queryset = queryset.filter(ingestion_status=status_filter)
        
        # Order by most recently updated
        queryset = queryset.order_by("-updated_at")
        
        page = self.paginate_queryset(queryset)
        if page is not None:
            serializer = self.get_serializer(page, many=True)
            return self.get_paginated_response(serializer.data)

        serializer = self.get_serializer(queryset, many=True)
        return Response(serializer.data)

    @action(detail=True, methods=["post"], url_path="share")
    def share(self, request, pk=None):
        """Share this vault file with users or teams."""
        vault_file = self.get_object()
        users = request.data.get("users", [])
        teams = request.data.get("teams", [])
        if users:
            vault_file.shared_with_users.add(*users)
        if teams:
            vault_file.shared_with_teams.add(*teams)
        vault_file.save()
        return Response({"status": "shared"})

    @action(detail=False, methods=["get"], url_path="by-project")
    def by_project(self, request):
        """
        Get all vault files by project id. Usage: /vault-files/by-project/?project_id=<id>
        """
        project_id = request.query_params.get("project_id")
        if not project_id:
            return Response({"error": "project_id is required as query param"}, status=400)
        files = self.get_queryset().filter(project_id=project_id)
        page = self.paginate_queryset(files)
        if page is not None:
            serializer = self.get_serializer(page, many=True)
            return self.get_paginated_response(serializer.data)
        serializer = self.get_serializer(files, many=True)
        return Response(serializer.data)


class FileViewSet(viewsets.ModelViewSet):
    """
    API endpoint that allows managing files.
    """

    queryset = File.objects.all()
    lookup_field = "uuid"
    lookup_url_kwarg = "uuid"

    @action(detail=False, methods=["post"], url_path="bulk-delete-and-unlink")
    def bulk_delete_and_unlink(self, request):
        """
        Bulk delete files and unlink them from all knowledge bases.
        Accepts the same input as unlink_from_kb: {"file_ids": [...], "knowledgebase_ids": [...]}
        """
        serializer = FileIngestSerializer(data=request.data, context={"request": request})
        serializer.is_valid(raise_exception=True)

        files = serializer.validated_data["file_ids"]
        # knowledge_bases = serializer.validated_data["knowledgebase_ids"]  # Not used for delete, but validated

        results = {"deleted": [], "errors": []}
        for file in files:
            try:
                # Unlink from all KBs
                links_deleted = FileKnowledgeBaseLink.objects.filter(file=file).delete()
                file.delete()
                results["deleted"].append(
                    {
                        "file_uuid": str(file.uuid),
                        "file_name": getattr(file, "title", None),
                        "links_deleted": links_deleted[0],
                    }
                )
            except Exception as e:
                results["errors"].append({"file_uuid": str(getattr(file, "uuid", None)), "error": str(e)})
        return Response({"message": f"Processed {len(files)} files.", "results": results})

    def get_permissions(self):
        """
        Instantiates and returns the list of permissions that this view requires.
        """
        if self.action == "update_progress":
            # System-to-system communication (Cloud Run)
            permission_classes = [HasValidSystemAPIKey]
        elif self.action in ["list_files", "list_with_kbs"]:
            # Use regular user authentication for file listing (JWT/session)
            permission_classes = [permissions.IsAuthenticated]
        else:
            # Regular user authentication for other operations
            permission_classes = [permissions.IsAuthenticated]
        return [permission() for permission in permission_classes]

    def get_queryset(self):
        """
        Filter files based on user access and optional scope:
        - scope=mine: Only files uploaded by the user
        - scope=global: Only global files
        - scope=team: Only files for user's teams
        - scope=user: Only files for a specific user (user_id required)
        - scope=all or not specified: All accessible files (own, team, global)
        """
        request_source = self.request.headers.get("X-Request-Source")
        if request_source == "cloud-run-ingestion":
            logger.info("🔄 Request from Cloud Run ingestion service - bypassing filters")
            return File.objects.all()

        user = self.request.user
        scope = self.request.query_params.get("scope", "all")
        user_teams = getattr(user, "teams", None)

        if user.is_superuser:
            if scope == "mine":
                return File.objects.filter(uploaded_by=user)
            elif scope == "global":
                return File.objects.filter(is_global=True)
            elif scope == "team" and user_teams is not None:
                return File.objects.filter(team__in=user.teams.all())
            elif scope == "user":
                user_id = self.request.query_params.get("user_id")
                if user_id:
                    return File.objects.filter(uploaded_by__id=user_id)
            # Default: all files
            return File.objects.all()

        if scope == "mine":
            return File.objects.filter(uploaded_by=user)
        elif scope == "global":
            return File.objects.filter(is_global=True)
        elif scope == "team" and user_teams is not None:
            return File.objects.filter(team__in=user.teams.all())
        else:  # "all" or unknown
            qs = File.objects.filter(uploaded_by=user)
            if user_teams is not None:
                qs = qs | File.objects.filter(team__in=user.teams.all())
            qs = qs | File.objects.filter(is_global=True)
            return qs.distinct()

    def get_serializer_class(self):
        if self.action == "create":
            return UploadFileSerializer
        elif self.action == "ingest_selected":
            return FileIngestSerializer
        elif self.action == "list_files":
            return FileSerializer
        return FileSerializer

    @extend_schema(
        summary="Upload files",
        description=(
            "Upload one or more files to the system.\n\n"
            "Features:\n"
            "- Single or multiple file upload\n"
            "- Optional auto-ingestion into knowledge base\n"
            "- Team and visibility settings\n"
            "- Global library uploads (superadmins only)\n\n"
            "Supported file types: PDF, DOCX, TXT, CSV, JSON"
        ),
        request={
            "multipart/form-data": {
                "type": "object",
                "properties": {
                    "files": {
                        "type": "array",
                        "items": {"type": "string", "format": "binary"},
                        "description": "One or more files to upload",
                    },
                    "title": {"type": "string", "description": "Optional title for the files (defaults to filename)"},
                    "description": {"type": "string", "description": "Optional description for the files"},
                    "team": {"type": "integer", "description": "Optional team ID"},
                    "auto_ingest": {"type": "boolean", "description": "Whether to automatically ingest the files"},
                    "is_global": {"type": "boolean", "description": "Upload to global library (superadmins only)"},
                    "knowledgebase_id": {"type": "string", "description": "Required if auto_ingest is True"},
                    "is_ephemeral": {"type": "boolean", "description": "Whether the file is ephemeral"},
                },
                "required": ["files"],
            }
        },
        responses={
            201: UploadFileResponseSerializer,
            400: {"type": "object", "properties": {"error": {"type": "string"}}},
            500: {"type": "object", "properties": {"error": {"type": "string"}}},
        },
    )
    def create(self, request, *args, **kwargs):
        """
        Upload one or more documents.
        Handles both database storage and cloud storage upload.
        Only queues files for ingestion if auto_ingest is True.
        """
        try:
            serializer = self.get_serializer(data=request.data, context={"request": request})
            serializer.is_valid(raise_exception=True)

            # Check auto_ingest and knowledgebase_id first
            auto_ingest = request.data.get("auto_ingest", False)
            kb_id = request.data.get("knowledgebase_id", "").strip() if auto_ingest else None

            if auto_ingest and not kb_id:
                return Response(
                    {"error": "knowledgebase_id is required when auto_ingest is True"},
                    status=status.HTTP_400_BAD_REQUEST,
                )

            # Get knowledge base if auto_ingest is True
            kb = None
            if auto_ingest:
                try:
                    kb = KnowledgeBase.objects.get(knowledgebase_id=kb_id)
                except KnowledgeBase.DoesNotExist:
                    return Response(
                        {"error": f"Knowledge base with ID '{kb_id}' does not exist."}, status=status.HTTP_404_NOT_FOUND
                    )

            # Save documents to database and cloud storage
            documents = serializer.save()
            logger.info(f"✅ Successfully saved {len(documents)} documents to database")

            failed_uploads = []
            successful_uploads = []
            batch_file_info_list = []

            # --- Build documents array for frontend ---
            documents_array = []
            for document in documents:
                # EphemeralFile: has .uuid, .name, .mime_type, .file.url
                if isinstance(document, EphemeralFile):
                    documents_array.append(
                        {
                            "uuid": str(document.uuid),
                            "title": document.name,
                            "file_type": document.mime_type,
                            "file": document.file.url if hasattr(document.file, "url") else None,
                        }
                    )
                else:
                    # Regular File: use FileSerializer
                    doc_data = FileSerializer(document, context={"request": request}).data
                    documents_array.append(
                        {
                            "uuid": doc_data["uuid"],
                            "title": doc_data["title"],
                            "file_type": doc_data["file_type"],
                            "file": doc_data["file"],
                        }
                    )

            for document in documents:
                try:
                    if auto_ingest and kb and not isinstance(document, EphemeralFile):
                        logger.info(f"🔄 Setting up auto-ingestion for document {document.title} into KB {kb_id}")

                        # Create link in pending state
                        link = FileKnowledgeBaseLink.objects.create(
                            file=document,
                            knowledge_base=kb,
                            ingestion_status="pending",  # Changed to pending
                            chunk_size=kb.chunk_size,
                            chunk_overlap=kb.chunk_overlap,
                            embedding_model=kb.model_provider.embedder_id if kb.model_provider else None,
                        )

                        # Set auto_ingest flag and add knowledge base to the document
                        document.auto_ingest = True
                        # document.save() # Save will be done by serializer or later if needed
                        document.knowledge_bases.add(kb)
                        # Ensure document changes are saved if not handled by serializer.save() already
                        document.save(update_fields=["auto_ingest"])

                        storage_path = document.storage_path
                        if storage_path.startswith("gs://"):
                            gcs_path = storage_path
                        else:
                            gcs_path = f"gs://{settings.GCS_BUCKET_NAME}/{storage_path}"

                        file_info = {
                            "file_uuid": str(document.uuid),
                            "gcs_path": gcs_path,
                            # "knowledgebase_id": kb.knowledgebase_id,
                            "vector_table_name": kb.vector_table_name,
                            "link_id": link.id,
                            "embedding_provider": kb.model_provider.provider if kb.model_provider else None,
                            "embedding_model": kb.model_provider.embedder_id if kb.model_provider else None,
                            "chunk_size": kb.chunk_size,
                            "chunk_overlap": kb.chunk_overlap,
                            "original_filename": document.title,  # For logging
                            "user_uuid": request.user.uuid,
                            "team_id": request.data.get("team_id", None),
                            "knowledgebase_id": kb.knowledgebase_id,
                        }
                        batch_file_info_list.append(file_info)

                        successful_uploads.append(
                            {
                                "file": document.title,
                                "status": "Queued for ingestion",  # Changed status message
                                "ingestion_status": "pending",
                                "link_id": link.id,
                            }
                        )
                    else:
                        successful_uploads.append(
                            {
                                "file": getattr(document, "title", getattr(document, "name", "")),
                                "status": "Uploaded successfully",
                                "ingestion_status": "not_requested",
                            }
                        )

                except Exception as e:
                    logger.error(
                        f"❌ Failed to process document {getattr(document, 'title', getattr(document, 'name', ''))} for auto-ingestion setup: {e}"
                    )
                    # If link was created, mark it as failed
                    if "link" in locals() and link and link.id:
                        link.ingestion_status = "failed"
                        link.ingestion_error = f"Pre-queueing error: {str(e)}"
                        link.save(update_fields=["ingestion_status", "ingestion_error"])
                    failed_uploads.append(
                        {
                            "file": getattr(document, "title", getattr(document, "name", "")),
                            "error": f"Error during ingestion setup: {str(e)}",
                        }
                    )

            if batch_file_info_list:
                try:
                    dispatch_ingestion_jobs_from_batch.delay(batch_file_info_list)
                    logger.info(f"🚀 Dispatched {len(batch_file_info_list)} files for ingestion via Celery task.")
                except Exception as e:
                    logger.error(f"❌ Failed to dispatch Celery task for batch ingestion: {e}")
                    # Potentially mark all these links as failed or handle retry
                    for item in successful_uploads:  # Iterate over items intended for queue
                        if item["ingestion_status"] == "pending":  # Check if it was meant for queue
                            try:
                                link_to_fail = FileKnowledgeBaseLink.objects.get(id=item["link_id"])
                                link_to_fail.ingestion_status = "failed"
                                link_to_fail.ingestion_error = f"Celery dispatch error: {str(e)}"
                                link_to_fail.save(update_fields=["ingestion_status", "ingestion_error"])
                                item["status"] = "Uploaded but ingestion dispatch failed"
                                item["ingestion_status"] = "failed"
                                item["error"] = str(e)
                            except FileKnowledgeBaseLink.DoesNotExist:
                                logger.error(
                                    f"Could not find link {item['link_id']} to mark as failed after Celery dispatch error."
                                )
                            except Exception as inner_e:
                                logger.error(f"Error marking link {item.get('link_id')} as failed: {inner_e}")

            response_data = {
                "message": f"{len(documents)} documents processed.",
                "documents": documents_array,
                "successful_uploads": successful_uploads,
                "failed_uploads": failed_uploads,
            }

            if failed_uploads:
                # Determine appropriate status based on whether all failed or some succeeded
                # For simplicity, if any failed during processing, using 207.
                # If all failed before any processing (e.g. initial validation), could be 400.
                return Response(response_data, status=status.HTTP_207_MULTI_STATUS)
            return Response(response_data, status=status.HTTP_201_CREATED)

        except Exception as e:
            logger.exception("❌ Upload failed")
            return Response(
                {"message": "Failed to process documents", "error": str(e)},
                status=status.HTTP_500_INTERNAL_SERVER_ERROR,
            )

    # _trigger_async_ingestion and _make_async_request are removed as per requirements.

    @extend_schema(
        summary="List files",
        description=(
            "List all accessible files with their associated knowledge bases.\n\n"
            "Features:\n"
            "- File metadata\n"
            "- Associated knowledge bases\n"
            "- Creation and update timestamps\n\n"
            "The results are paginated and can be filtered by type and keywords."
        ),
        parameters=[
            OpenApiParameter(
                name="type",
                type=str,
                location=OpenApiParameter.QUERY,
                description="Filter by file type (pdf, docx, txt, etc.)",
                required=False,
            ),
            OpenApiParameter(
                name="keywords",
                type=str,
                location=OpenApiParameter.QUERY,
                description="Search files by name or description",
                required=False,
            ),
            OpenApiParameter(
                name="page",
                type=int,
                location=OpenApiParameter.QUERY,
                description="Page number for pagination",
                required=False,
            ),
            OpenApiParameter(
                name="page_size",
                type=int,
                location=OpenApiParameter.QUERY,
                description="Number of results per page",
                required=False,
            ),
        ],
        responses={200: FileSerializer(many=True)},
    )
    @action(detail=False, methods=["get"], url_path="list")
    def list_files(self, request):
        """List all accessible files with their knowledge base associations."""
        try:
            # Get query parameters
            file_type = request.query_params.get("type")
            keywords = request.query_params.get("keywords")

            # Start with base queryset
            queryset = self.get_queryset().prefetch_related("knowledge_base_links__knowledge_base")

            # Apply file type filter if provided
            if file_type:
                queryset = queryset.filter(file_type=file_type)

            # Apply search filter if provided
            if keywords:
                queryset = queryset.filter(Q(title__icontains=keywords) | Q(description__icontains=keywords))

            # Order by most recently updated
            queryset = queryset.order_by("-updated_at")

            # Paginate results
            page = self.paginate_queryset(queryset)
            if page is not None:
                serializer = FileSerializer(page, many=True)
                return self.get_paginated_response(serializer.data)

            serializer = FileSerializer(queryset, many=True)
            return Response(serializer.data)

        except Exception as e:
            return Response(
                {"error": str(e)},
                status=status.HTTP_500_INTERNAL_SERVER_ERROR,
            )

    @action(detail=True, methods=["post"], url_path="update-progress")
    def update_progress(self, request, uuid=None):
        """
        Update ingestion progress for a file.
        Called by the Cloud Run ingestion service.
        Requires API key authentication.
        """
        try:
            logger.info(f"📊 Received progress update for file {uuid}")
            auth_header = request.headers.get("Authorization", "")
            logger.info(f"🔑 Auth header: {auth_header[:15]}...")
            logger.info(
                f"👤 Request user: {request.user.email if not isinstance(request.user, AnonymousUser) else 'AnonymousUser'}"
            )

            file = self.get_object()
            progress = request.data.get("progress", 0)
            processed_docs = request.data.get("processed_docs", 0)
            total_docs = request.data.get("total_docs", 0)
            link_id = request.data.get("link_id")
            project_id = request.data.get("project_id")
            vault_file_id = request.data.get("vault_file_id")
            logger.info(f"📈 Updating progress: {progress:.1f}% ({processed_docs}/{total_docs} documents)")
            print(f"link_id: {link_id}")
            print(f"project_id: {project_id}")
            print(f"vault_file_id: {vault_file_id}")
            # If link_id is provided, update that specific link
            if link_id:
                try:
                    link = FileKnowledgeBaseLink.objects.get(id=link_id, file=file)
                    link.ingestion_progress = progress
                    link.processed_docs = processed_docs
                    link.total_docs = total_docs

                    if progress >= 100:
                        link.ingestion_status = "completed"
                        link.ingestion_completed_at = timezone.now()
                        # Update file's ingested status
                        file.is_ingested = True
                        file.save(update_fields=["is_ingested"])

                    link.save(
                        update_fields=[
                            "ingestion_progress",
                            "processed_docs",
                            "total_docs",
                            "ingestion_status",
                            "ingestion_completed_at",
                        ]
                    )
                    logger.info(f"✅ Updated progress for link {link_id}")
                except FileKnowledgeBaseLink.DoesNotExist:
                    logger.error(f"❌ Link {link_id} not found for file {uuid}")
                    return Response(
                        {"error": f"Link {link_id} not found for file {uuid}"}, status=status.HTTP_404_NOT_FOUND
                    )

            elif vault_file_id:
                try:
                    vault_file = VaultFile.objects.get(id=vault_file_id)
                    vault_file.ingestion_progress = progress
                    vault_file.processed_docs = processed_docs
                    vault_file.total_docs = total_docs

                    if progress >= 100:
                        vault_file.ingestion_status = "completed"
                        vault_file.ingestion_completed_at = timezone.now()
                        # Update file's ingested status
                        file.is_ingested = True
                        file.save(update_fields=["is_ingested"])

                    vault_file.save(
                        update_fields=[
                            "ingestion_progress",
                            "processed_docs",
                            "total_docs",
                            "ingestion_status",
                            "ingestion_completed_at",
                        ]
                    )
                    logger.info("✅ Updated progress for vault file")
                except VaultFile.DoesNotExist:
                    logger.error(f"❌ Vault file not found for vault_file_id {vault_file_id} and file {uuid}")
                    return Response(
                        {"error": f"Vault file not found for vault_file_id {vault_file_id} and file {uuid}"},
                        status=status.HTTP_404_NOT_FOUND,
                    )
                except Exception as progress_e:
                    logger.error(f"Failed to update progress after processing error: {progress_e}")
            elif not link_id and vault_file_id:
                # Fall back to updating the active link if no link_id provided
                active_link = file.knowledge_base_links.filter(ingestion_status="processing").first()
                if active_link:
                    active_link.ingestion_progress = progress
                    active_link.processed_docs = processed_docs
                    active_link.total_docs = total_docs

                    if progress >= 100:
                        active_link.ingestion_status = "completed"
                        active_link.ingestion_completed_at = timezone.now()
                        # Update file's ingested status
                        file.is_ingested = True
                        file.save(update_fields=["is_ingested"])

                    active_link.save(
                        update_fields=[
                            "ingestion_progress",
                            "processed_docs",
                            "total_docs",
                            "ingestion_status",
                            "ingestion_completed_at",
                        ]
                    )
                    logger.info("✅ Updated progress for active link")
                else:
                    logger.warning(f"⚠️ No active ingestion link found for file {uuid}")

            return Response(
                {
                    "message": "Progress updated successfully",
                    "progress": progress,
                    "processed_docs": processed_docs,
                    "total_docs": total_docs,
                    "is_ingested": file.is_ingested,
                    "link_id": link_id if link_id else None,
                }
            )

        except File.DoesNotExist:
            logger.error(f"❌ File not found: {uuid}")
            return Response({"error": f"File with UUID {uuid} not found"}, status=status.HTTP_404_NOT_FOUND)
        except Exception as e:
            logger.exception(f"❌ Failed to update ingestion progress for file {uuid}")
            return Response(
                {"error": f"Failed to update progress: {str(e)}"}, status=status.HTTP_500_INTERNAL_SERVER_ERROR
            )

    @action(detail=False, methods=["post"], url_path="ingest-selected")
    def ingest_selected(self, request):
        """
        Manually ingest selected files into multiple knowledge bases.
        """
        serializer = self.get_serializer(data=request.data, context={"request": request})
        serializer.is_valid(raise_exception=True)
        print(request.data)
        try:
            links = serializer.save()

            # Start ingestion for each link
            file_info_list = []
            for link in links:
                try:
                    logger.info(
                        f"🔄 Queuing ingestion for file {link.file.uuid} into KB {link.knowledge_base.knowledgebase_id}"
                    )

                    # Update status to pending
                    link.ingestion_status = "pending"
                    link.save(update_fields=["ingestion_status"])
                    print("link", link)
                    print("model_provider", getattr(link.knowledge_base.model_provider, "embedder_id", None))
                    # Build file_info dict for Celery task
                    file_info = {
                        "gcs_path": link.file.storage_path,
                        "vector_table_name": link.knowledge_base.vector_table_name,
                        "file_uuid": str(link.file.uuid),
                        "link_id": link.id,
                        "embedding_provider": getattr(link.knowledge_base.model_provider, "provider", None),
                        "embedding_model": getattr(link.knowledge_base.model_provider, "embedder_id", None),
                        "chunk_size": link.knowledge_base.chunk_size,
                        "chunk_overlap": link.knowledge_base.chunk_overlap,
                        "original_filename": getattr(link.file, "title", None),
                        "user_uuid": request.user.uuid,
                        "team_id": request.data.get("team_id", None),
                        "knowledgebase_id": link.knowledge_base.knowledgebase_id,
                    }
                    logger.info(f"📤 Adding to batch ingestion: {file_info}")
                    file_info_list.append(file_info)

                except Exception as e:
                    logger.exception(f"❌ Failed to queue ingestion for file {link.file.uuid}")
                    link.ingestion_status = "failed"
                    link.ingestion_error = str(e)
                    link.save(update_fields=["ingestion_status", "ingestion_error"])

            # Dispatch batch ingestion job
            if file_info_list:
                print("file_info_list ", file_info_list)
                dispatch_ingestion_jobs_from_batch.delay(file_info_list)

            return Response(
                {
                    "message": f"Queued ingestion of {len(links)} file-knowledge base combinations",
                    "links": [
                        {
                            "file_uuid": str(link.file.uuid),
                            "file_name": link.file.title,
                            "knowledge_base_id": link.knowledge_base.knowledgebase_id,
                            "status": link.ingestion_status,
                            "progress": link.ingestion_progress,
                            "processed_docs": link.processed_docs,
                            "total_docs": link.total_docs,
                            "storage_path": link.file.storage_path,
                            "vector_table": link.knowledge_base.vector_table_name,
                            "user_uuid": request.user.uuid,
                            "team_id": request.data.get("team_id", None),
                            "knowledgebase_id": link.knowledge_base.knowledgebase_id,
                        }
                        for link in links
                    ],
                },
                status=status.HTTP_200_OK,
            )

        except Exception as e:
            logger.exception("❌ Manual ingestion failed")
            return Response(
                {"error": f"Failed to process files: {str(e)}"}, status=status.HTTP_500_INTERNAL_SERVER_ERROR
            )

    @action(detail=True, methods=["post"], url_path="reingest")
    def reingest(self, request, uuid=None):
        """
        Manually trigger re-ingestion of a file into all its linked knowledge bases.
        """
        try:
            file = self.get_object()
            results = {"success": [], "failed": []}

            file_info_list = []
            for link in file.knowledge_base_links.all():
                try:
                    # Reset status
                    link.ingestion_status = "processing"
                    link.ingestion_error = None
                    link.ingestion_progress = 0.0
                    link.processed_docs = 0
                    link.total_docs = 0
                    link.ingestion_started_at = timezone.now()
                    link.ingestion_completed_at = None
                    link.save()

                    # Build file_info dict for Celery task
                    file_info = {
                        "gcs_path": getattr(file, "gcs_path", None) or getattr(file, "storage_path", None),
                        "vector_table_name": link.knowledge_base.vector_table_name,
                        "file_uuid": str(file.uuid),
                        "link_id": link.id,
                        "embedding_provider": getattr(link.knowledge_base.model_provider, "provider", None),
                        "embedding_model": getattr(link.knowledge_base.model_provider, "embedder_id", None),
                        "chunk_size": link.knowledge_base.chunk_size,
                        "chunk_overlap": link.knowledge_base.chunk_overlap,
                        "original_filename": getattr(file, "title", None),
                        "user_uuid": request.user.uuid,
                        "team_id": request.data.get("team_id", None),
                        "knowledgebase_id": link.knowledge_base.knowledgebase_id,
                    }
                    logger.info(f"📤 Adding to reingest batch: {file_info}")
                    file_info_list.append(file_info)
                    results["success"].append(
                        {
                            "knowledge_base_id": link.knowledge_base.knowledgebase_id,
                            "message": "Reingestion started successfully",
                        }
                    )
                except Exception as e:
                    link.ingestion_status = "failed"
                    link.ingestion_error = str(e)
                    link.save(update_fields=["ingestion_status", "ingestion_error"])
                    results["failed"].append(
                        {"knowledge_base_id": link.knowledge_base.knowledgebase_id, "error": str(e)}
                    )
                    logger.error(
                        f"❌ Failed to reingest file {file.id} into KB {link.knowledge_base.knowledgebase_id}: {e}"
                    )

            return Response(
                {
                    "message": f"Processed reingestion for {len(file.knowledge_base_links.all())} knowledge bases",
                    "results": results,
                }
            )

        except Exception as e:
            logger.exception(f"❌ Reingestion failed for file {uuid}: {e}")
            return Response({"error": str(e)}, status=status.HTTP_500_INTERNAL_SERVER_ERROR)

    @extend_schema(
        summary="List files with knowledge base information",
        description=(
            "List all files with their associated knowledge bases.\n\n"
            "Features:\n"
            "- File metadata\n"
            "- Associated knowledge bases\n"
            "- Creation and update timestamps\n\n"
            "The results are paginated and can be filtered by type and search query."
        ),
        parameters=[
            OpenApiParameter(
                name="type",
                type=str,
                location=OpenApiParameter.QUERY,
                description="Filter by file type (pdf, docx, txt, etc.)",
                required=False,
            ),
            OpenApiParameter(
                name="search",
                type=str,
                location=OpenApiParameter.QUERY,
                description="Search files by name",
                required=False,
            ),
            OpenApiParameter(
                name="page",
                type=int,
                location=OpenApiParameter.QUERY,
                description="Page number for pagination",
                required=False,
            ),
            OpenApiParameter(
                name="page_size",
                type=int,
                location=OpenApiParameter.QUERY,
                description="Number of results per page",
                required=False,
            ),
        ],
        responses={200: FileSerializer(many=True)},
    )
    @action(detail=False, methods=["get"], url_path="list-with-kbs")
    def list_with_kbs(self, request):
        """List all files with their knowledge base associations."""
        try:
            # Get query parameters
            file_type = request.query_params.get("type")
            search_query = request.query_params.get("search")

            # Start with base queryset
            queryset = self.get_queryset().prefetch_related("knowledge_base_links__knowledge_base")

            # Apply file type filter if provided
            if file_type:
                queryset = queryset.filter(file_type=file_type)

            # Apply search filter if provided
            if search_query:
                queryset = queryset.filter(Q(title__icontains=search_query) | Q(description__icontains=search_query))

            # Order by most recently updated
            queryset = queryset.order_by("-updated_at")

            # Paginate results
            page = self.paginate_queryset(queryset)
            if page is not None:
                serializer = FileSerializer(page, many=True)
                return self.get_paginated_response(serializer.data)

            # If pagination is disabled
            serializer = FileSerializer(queryset, many=True)
            return Response(serializer.data)

        except Exception as e:
            return Response(
                {"error": str(e)},
                status=status.HTTP_500_INTERNAL_SERVER_ERROR,
            )

    @action(detail=False, methods=["post"], url_path="link-to-kb")
    def link_to_kb(self, request):
        """
        Link files to knowledge bases without ingestion.
        Simply creates the links in the database.
        """
        serializer = FileIngestSerializer(data=request.data, context={"request": request})
        serializer.is_valid(raise_exception=True)

        try:
            files = serializer.validated_data["file_ids"]
            knowledge_bases = serializer.validated_data["knowledgebase_ids"]

            results = {"links_created": [], "existing_links": [], "errors": []}

            for file in files:
                for kb in knowledge_bases:
                    try:
                        # Create or get the link
                        link, created = FileKnowledgeBaseLink.objects.get_or_create(
                            file=file,
                            knowledge_base=kb,
                            defaults={
                                "ingestion_status": "not_started",
                                "ingestion_progress": 0.0,
                            },
                        )

                        if created:
                            results["links_created"].append(
                                {
                                    "file_uuid": str(file.uuid),
                                    "file_name": file.title,
                                    "kb_id": kb.knowledgebase_id,
                                    "kb_name": kb.name,
                                }
                            )
                        else:
                            results["existing_links"].append(
                                {
                                    "file_uuid": str(file.uuid),
                                    "file_name": file.title,
                                    "kb_id": kb.knowledgebase_id,
                                    "kb_name": kb.name,
                                }
                            )

                    except Exception as e:
                        results["errors"].append(
                            {
                                "file_uuid": str(file.uuid),
                                "file_name": file.title,
                                "kb_id": kb.knowledgebase_id,
                                "error": str(e),
                            }
                        )

            return Response(results, status=status.HTTP_200_OK)

        except Exception as e:
            logger.exception("❌ File-KB linking failed")
            return Response({"error": f"Failed to link files: {str(e)}"}, status=status.HTTP_500_INTERNAL_SERVER_ERROR)

    @extend_schema(
        summary="Unlink files from knowledge bases",
        description=(
            "Remove files from knowledge bases by deleting their FileKnowledgeBaseLink entries.\n\n"
            "Features:\n"
            "- Remove multiple files from multiple knowledge bases in one request\n"
            "- Detailed success and error reporting\n"
            "- Idempotent operation (safe to retry)\n\n"
            "The files themselves are not deleted, only their association with the knowledge bases."
        ),
        request=FileIngestSerializer,
        responses={
            200: {
                "type": "object",
                "properties": {
                    "message": {"type": "string", "description": "Summary message"},
                    "results": {
                        "type": "object",
                        "properties": {
                            "unlinked": {
                                "type": "array",
                                "items": {
                                    "type": "object",
                                    "properties": {
                                        "file_uuid": {"type": "string", "format": "uuid"},
                                        "file_name": {"type": "string"},
                                        "kb_id": {"type": "string"},
                                        "kb_name": {"type": "string"},
                                    },
                                },
                            },
                            "errors": {
                                "type": "array",
                                "items": {
                                    "type": "object",
                                    "properties": {
                                        "file_uuid": {"type": "string", "format": "uuid"},
                                        "file_name": {"type": "string"},
                                        "kb_id": {"type": "string"},
                                        "error": {"type": "string"},
                                    },
                                },
                            },
                        },
                    },
                },
                "example": {
                    "message": "Unlinked 2 file-knowledge base combinations",
                    "results": {
                        "unlinked": [
                            {
                                "file_uuid": "123e4567-e89b-12d3-a456-426614174000",
                                "file_name": "document1.pdf",
                                "kb_id": "kb-123",
                                "kb_name": "My Knowledge Base",
                            }
                        ],
                        "errors": [
                            {
                                "file_uuid": "123e4567-e89b-12d3-a456-426614174001",
                                "file_name": "document2.pdf",
                                "kb_id": "kb-456",
                                "error": "Link does not exist",
                            }
                        ],
                    },
                },
            },
            400: {"type": "object", "properties": {"error": {"type": "string"}}},
            500: {"type": "object", "properties": {"error": {"type": "string"}}},
        },
        tags=["Files"],
    )
    @action(detail=False, methods=["post"], url_path="unlink-from-kb")
    def unlink_from_kb(self, request):
        """
        Unlink files from knowledge bases.
        This will remove the FileKnowledgeBaseLink entries but keep the files.
        """
        serializer = FileIngestSerializer(data=request.data, context={"request": request})
        serializer.is_valid(raise_exception=True)

        try:
            files = serializer.validated_data["file_ids"]
            knowledge_bases = serializer.validated_data["knowledgebase_ids"]

            results = {"unlinked": [], "errors": []}

            for file in files:
                for kb in knowledge_bases:
                    try:
                        # Find and delete the link
                        link = FileKnowledgeBaseLink.objects.get(file=file, knowledge_base=kb)
                        link.delete()

                        results["unlinked"].append(
                            {
                                "file_uuid": str(file.uuid),
                                "file_name": file.title,
                                "kb_id": kb.knowledgebase_id,
                                "kb_name": kb.name,
                            }
                        )
                    except FileKnowledgeBaseLink.DoesNotExist:
                        results["errors"].append(
                            {
                                "file_uuid": str(file.uuid),
                                "file_name": file.title,
                                "kb_id": kb.knowledgebase_id,
                                "error": "Link does not exist",
                            }
                        )
                    except Exception as e:
                        results["errors"].append(
                            {
                                "file_uuid": str(file.uuid),
                                "file_name": file.title,
                                "kb_id": kb.knowledgebase_id,
                                "error": str(e),
                            }
                        )

            return Response(
                {
                    "message": f"Unlinked {len(results['unlinked'])} file-knowledge base combinations",
                    "results": results,
                },
                status=status.HTTP_200_OK,
            )

        except Exception as e:
            logger.exception("❌ File-KB unlinking failed")
            return Response(
                {"error": f"Failed to unlink files: {str(e)}"}, status=status.HTTP_500_INTERNAL_SERVER_ERROR
            )


@extend_schema(tags=["File Tags"])
class FileTagViewSet(viewsets.ModelViewSet):
    """
    API endpoint that allows managing file tags.
    """

    queryset = FileTag.objects.all()
    serializer_class = FileTagSerializer
    permission_classes = [permissions.IsAuthenticated]


@extend_schema(tags=["Global Instruction Templates"])
class GlobalInstructionViewSet(viewsets.ReadOnlyModelViewSet):
    serializer_class = AgentInstructionSerializer
    permission_classes = [permissions.IsAuthenticated]

    def get_queryset(self):
        return AgentInstruction.objects.filter(is_enabled=True, is_global=True)


@extend_schema(tags=["Global Expected Output Templates"])
class GlobalExpectedOutputViewSet(viewsets.ReadOnlyModelViewSet):
    serializer_class = AgentExpectedOutputSerializer
    permission_classes = [permissions.IsAuthenticated]

    def get_queryset(self):
        return AgentExpectedOutput.objects.filter(is_enabled=True, is_global=True)


### SLACK ###
# Slackbot webhook
client = WebClient(token=settings.SLACK_BOT_TOKEN)


@csrf_exempt
def slack_events(request: HttpRequest):
    """Handle incoming Slack events like mentions."""
    if request.method == "POST":
        data = json.loads(request.body)

        # Slack verification challenge
        if "challenge" in data:
            return JsonResponse({"challenge": data["challenge"]})

        # Check if bot was mentioned
        if "event" in data:
            event = data["event"]
            if event.get("type") == "app_mention":
                try:
                    from apps.slack_integration.bot.factory import build_bolt_app

                    app = build_bolt_app()
                    app.handle
                except Exception as e:
                    print(f"Error sending message: {e}")
        return JsonResponse({"message": "Event received"})


def get_slack_tools():
    try:
        if not settings.SLACK_BOT_TOKEN:
            return None
        return SlackTools(token=settings.SLACK_BOT_TOKEN)
    except (AttributeError, ValueError):
        # Handle cases where SLACK_BOT_TOKEN is not set or invalid
        return None


# Lazy initialization - only create when actually needed
_slack_tools = None


def get_slack_tools_lazy():
    global _slack_tools
    if _slack_tools is None:
        _slack_tools = get_slack_tools()
    return _slack_tools


@csrf_exempt
def agent_request(request, agent_id):
    """Handles Slack interactions for a specific agent via URL path."""
    if request.method == "POST":
        data = json.loads(request.body)
        prompt = data.get("prompt", "")

        if not prompt:
            return JsonResponse({"error": "Prompt is required"}, status=400)

        # Fetch the agent from the database
        try:
            agent_obj = DjangoAgent.objects.get(id=agent_id)
        except DjangoAgent.DoesNotExist:
            return JsonResponse({"error": "Agent not found"}, status=404)

        # Initialize Agno Agent with SlackTools
        slack_tools = get_slack_tools_lazy()
        tools = [slack_tools] if slack_tools else []
        agent = Agent(tools=tools, show_tool_calls=True)

        # Process the request
        response = agent.print_response(prompt, markdown=True)

        return JsonResponse({"agent": agent_obj.name, "response": response})

    return JsonResponse({"error": "Invalid request"}, status=400)


# Slack OAUTH
def slack_oauth_start(request):
    client_id = settings.SLACK_CLIENT_ID
    redirect_uri = "https://yourdomain.com/slack/oauth/callback/"  # must match Slack config
    scopes = ["app_mentions:read", "channels:read", "chat:write", "im:read", "users:read"]
    scope_str = ",".join(scopes)
    install_url = (
        f"https://slack.com/oauth/v2/authorize?client_id={client_id}&scope={scope_str}&redirect_uri={redirect_uri}"
    )
    return redirect(install_url)


def slack_oauth_callback(request):
    code = request.GET.get("code")
    if not code:
        return HttpResponse("Missing code", status=400)

    redirect_uri = "https://yourdomain.com/slack/oauth/callback/"
    client_id = settings.SLACK_CLIENT_ID
    client_secret = settings.SLACK_CLIENT_SECRET

    # Exchange code for token
    response = requests.post(
        "https://slack.com/api/oauth.v2.access",
        data={
            "code": code,
            "client_id": client_id,
            "client_secret": client_secret,
            "redirect_uri": redirect_uri,
        },
    ).json()

    if not response.get("ok"):
        return HttpResponse(f"Slack OAuth failed: {response.get('error')}", status=400)

    # Get current tenant context
    current_team = request.user.team  # Or however you associate the tenant

    # Save or update Slack workspace
    SlackWorkspace.objects.update_or_create(
        slack_team_id=response["team"]["id"],
        defaults={
            "team": current_team,
            "slack_team_name": response["team"]["name"],
            "access_token": response["access_token"],
            "bot_user_id": response.get("bot_user_id"),
        },
    )

    return HttpResponse("🎉 Slack successfully connected to your workspace!")


# Sample view or function
def init_agent(user, agent_id, session_id):
    builder = AgentBuilder(agent_id=agent_id, user=user, session_id=session_id)
    agent = builder.build()
    return agent


@csrf_exempt
@extend_schema(
    request=StreamAgentRequestSerializer,
    responses={200: {"type": "string", "description": "Server-Sent Events stream"}},
    tags=["Reggie AI"],
)
@api_view(["POST"])
@permission_classes([permissions.IsAuthenticated])
def stream_agent_response(request):
    agent_id = request.data.get("agent_id")
    message = request.data.get("message")
    session_id = request.data.get("session_id")

    if not all([agent_id, message, session_id]):
        return Response({"error": "Missing required parameters."}, status=400)

    # Define the synchronous event stream generator
    def event_stream():
        print("[DEBUG] Starting event_stream")
        total_start = time.time()

        build_start = time.time()
        print("[DEBUG] Before AgentBuilder")
        builder = AgentBuilder(agent_id=agent_id, user=request.user, session_id=session_id)
        print("[DEBUG] Before agent.build()")
        agent = builder.build()
        print("[DEBUG] After agent.build()")
        build_time = time.time() - build_start
        print(f"[DEBUG] Agent build time: {build_time:.2f}s")
        yield f"data: {json.dumps({'debug': f'Agent build time: {build_time:.2f}s'})}\n\n"

        chunk_count = 0
        debug_mode = getattr(agent, "debug_mode", False)

        try:
            run_start = time.time()
            print("[DEBUG] Starting agent.run loop")
            # 🔥 Load files
            from apps.reggie.models import EphemeralFile

            agno_files = []
            for ef in EphemeralFile.objects.filter(session_id=session_id):
                agno_file = ef.to_agno_file()
                print("📦 View: File passed to agent.run", vars(agno_file))
                agno_files.append(agno_file)

            for chunk in agent.run(message, stream=True, files=agno_files):  # now passes agno_files
                chunk_count += 1
                try:
                    event_data = (
                        chunk.to_dict()
                        if hasattr(chunk, "to_dict")
                        else (chunk.dict() if hasattr(chunk, "dict") else str(chunk))
                    )
                    print(f"[DEBUG] Yielding event #{chunk_count}:", event_data)
                    yield f"data: {json.dumps(event_data)}\n\n"
                except Exception as e:
                    logger.exception(f"[Agent:{agent_id}] Failed to serialize chunk")
                    print(f"[DEBUG] Error serializing chunk #{chunk_count}: {e}")
                    yield f"data: {json.dumps({'error': f'Failed to serialize chunk: {str(e)}'})}\n\n"
                if debug_mode and chunk_count % 10 == 0:
                    logger.debug(f"[Agent:{agent.name}] {chunk_count} chunks processed")

            run_time = time.time() - run_start
            print(f"[DEBUG] agent.run total time: {run_time:.2f}s")
            yield f"data: {json.dumps({'debug': f'agent.run total time: {run_time:.2f}s'})}\n\n"
        except Exception as e:
            logger.exception(f"[Agent:{agent_id}] Error during streaming response")
            print(f"[DEBUG] Exception in event_stream: {e}")
            yield f"data: {json.dumps({'error': str(e)})}\n\n"

        total_time = time.time() - total_start
        print(f"[DEBUG] Total stream time: {total_time:.2f}s")
        yield f"data: {json.dumps({'debug': f'Total stream time: {total_time:.2f}s'})}\n\n"
        print("[DEBUG] Yielding [DONE]")
        yield "data: [DONE]\n\n"

    # Return the standard StreamingHttpResponse for DRF to handle correctly
    return StreamingHttpResponse(event_stream(), content_type="text/event-stream")


@extend_schema(tags=["Reggie AI"])
class ChatSessionViewSet(viewsets.ModelViewSet):
    serializer_class = ChatSessionSerializer
    permission_classes = [permissions.IsAuthenticated]

    def get_queryset(self):
        return ChatSession.objects.filter(user=self.request.user)

    def perform_create(self, serializer):
        serializer.save()  # user is handled in the serializer

    @action(detail=True, methods=["get"], url_path="messages")
    def get_session_messages(self, request, pk=None):
        try:
            session = ChatSession.objects.get(id=pk, user=request.user)
        except ChatSession.DoesNotExist:
            return Response({"error": "Session not found."}, status=404)

        db_url = getattr(settings, "DATABASE_URL", None)
        if not db_url:
            return Response({"error": "DATABASE_URL is not configured."}, status=500)

        table_name = getattr(settings, "AGENT_STORAGE_TABLE", "reggie_storage_sessions")
        schema = get_schema()
        storage = PostgresAgentStorage(table_name=table_name, db_url=db_url, schema=schema)
        agentSession = storage.read(session_id=str(session.id))
        runs = agentSession.memory.get("runs") if hasattr(agentSession, "memory") else None
        messages = []

        def strip_references(text):
            if not isinstance(text, str):
                return text
            # Remove references section and everything after the reference pattern
            # First remove the <references> tags and their content
            text = re.sub(r"<references>.*?</references>", "", text, flags=re.DOTALL)
            # Then remove everything after the reference pattern
            text = re.sub(
                r"\n\nUse the following references from the knowledge base if it helps:.*", "", text, flags=re.DOTALL
            )
            return text.strip()

        if runs and isinstance(runs, list):
            for run in runs:
                user_msg = run.get("message")
                response = run.get("response", {})
                if response.get("session_id") == str(session.id):
                    if user_msg:
                        # If the message was generated by a tool (file upload), only show the user's input or a placeholder
                        if user_msg.get("content_for_history") or user_msg.get("_original_user_message"):
                            content = user_msg.get("content_for_history") or user_msg.get("_original_user_message")
                        elif user_msg.get("tool") or user_msg.get("tool_call"):
                            # If a tool was used, show a placeholder
                            content = user_msg.get("user_input") or "[File uploaded]"
                        else:
                            content = (
                                strip_references(user_msg.get("content"))
                                if user_msg.get("role") == "user"
                                else user_msg.get("content")
                            )
                        msg_obj = {
                            "role": user_msg.get("role"),
                            "content": content,
                            "id": user_msg.get("created_at"),
                            "timestamp": user_msg.get("created_at"),
                        }
                        messages.append(msg_obj)
                    if response.get("model"):
                        resp_obj = {
                            "role": "assistant",
                            "content": response.get("content"),
                            "id": response.get("created_at"),
                            "timestamp": response.get("created_at"),
                        }
                        messages.append(resp_obj)

        paginator = PageNumberPagination()
        paginator.page_size = 20
        result_page = paginator.paginate_queryset(messages, request)
        return paginator.get_paginated_response(result_page)


@extend_schema(tags=["Agent Model Providers"])
class ModelProviderViewSet(viewsets.ReadOnlyModelViewSet):
    """
    Returns a list of enabled model providers.
    """

    queryset = ModelProvider.objects.filter(is_enabled=True).order_by("id")  # .order_by("provider", "model_name")
    serializer_class = ModelProviderSerializer
    permission_classes = [permissions.IsAuthenticated]


# views.py


def embed_pdf_urls(kb):
    urls = list(kb.pdf_urls.filter(is_enabled=True).values_list("url", flat=True))
    if not urls:
        return

    pdf_kb = PDFUrlKnowledgeBase(
        urls=urls,
        vector_db=PgVector(
            table_name=kb.vector_table_name,
            db_url=settings.DATABASE_URL,
        ),
    )
    pdf_kb.embed_documents()


class KnowledgeBasePdfURLViewSet(viewsets.ModelViewSet):
    serializer_class = KnowledgeBasePdfURLSerializer
    permission_classes = [permissions.IsAuthenticated]

    def get_queryset(self):
        return KnowledgeBasePdfURL.objects.filter(uploaded_by=self.request.user)

    def perform_create(self, serializer):
        instance = serializer.save(uploaded_by=self.request.user)
        try:
            embed_pdf_urls(instance.kb)
        except Exception as e:
            print(f"❌ PDF embedding failed: {e}")


@api_view(["POST"])
@permission_classes([IsAuthenticated])
def handle_file_ingestion(request):
    """
    Endpoint to ingest a single file into a knowledge base.
    """
    try:
        # Get file and knowledge base info from request
        file_uuid = request.data.get("file_uuid")
        kb_id = request.data.get("kb_id")

        # Validate inputs
        if not file_uuid or not kb_id:
            return Response({"error": "Both file_uuid and kb_id are required"}, status=status.HTTP_400_BAD_REQUEST)

        # Get the file and knowledge base
        try:
            file_obj = File.objects.get(uuid=file_uuid)
            kb = KnowledgeBase.objects.get(knowledgebase_id=kb_id)
        except (File.DoesNotExist, KnowledgeBase.DoesNotExist):
            return Response({"error": "File or knowledge base not found"}, status=status.HTTP_404_NOT_FOUND)

        # Create the link
        link, created = FileKnowledgeBaseLink.objects.get_or_create(
            file=file_obj,
            knowledge_base=kb,
            defaults={
                "ingestion_status": "processing",
                "ingestion_progress": 0.0,
                "processed_docs": 0,
                "total_docs": 0,
            },
        )

        if not created:
            # Reset status for re-ingestion
            link.ingestion_status = "processing"
            link.ingestion_error = None
            link.ingestion_progress = 0.0
            link.processed_docs = 0
            link.total_docs = 0
            link.save()

        # Start ingestion process
        ingest_single_file.delay(str(file_obj.uuid), kb.knowledgebase_id)

        return Response({"message": "File ingestion started", "link_id": link.id})

    except Exception as e:
        return Response({"error": str(e)}, status=status.HTTP_500_INTERNAL_SERVER_ERROR)<|MERGE_RESOLUTION|>--- conflicted
+++ resolved
@@ -62,12 +62,8 @@
     UserFeedback,
     VaultFile,
 )
-<<<<<<< HEAD
 from .models import FileKnowledgeBaseLink, KnowledgeBase
 from .permissions import HasSystemOrUserAPIKey, HasValidSystemAPIKey
-=======
-from .permissions import HasValidSystemAPIKey
->>>>>>> 087b78a0
 from .serializers import (
     AgentExpectedOutputSerializer,
     AgentInstructionSerializer,
