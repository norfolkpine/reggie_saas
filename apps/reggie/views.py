--- conflicted
+++ resolved
@@ -22,11 +22,6 @@
 from django.db import models
 from django.db.models import Q
 from django.http import HttpRequest, HttpResponse, JsonResponse, StreamingHttpResponse
-<<<<<<< HEAD
-
-# from django.http.response import StreamingHttpResponse
-=======
->>>>>>> 1b20a975
 from django.shortcuts import redirect
 from django.utils import timezone
 from django.views.decorators.csrf import csrf_exempt
