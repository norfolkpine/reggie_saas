--- conflicted
+++ resolved
@@ -45,13 +45,8 @@
 from .agents.agent_builder import AgentBuilder  # Adjust path if needed
 
 # === Local ===
-<<<<<<< HEAD
 from .models import (
     Agent as DjangoAgent,  # avoid conflict with agno.Agent
-=======
-from .models import Agent as DjangoAgent  # avoid conflict with agno.Agent
-from .models import (
->>>>>>> ea40264e
     AgentExpectedOutput,
     AgentInstruction,
     Category,
