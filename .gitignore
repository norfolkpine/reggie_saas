--- conflicted
+++ resolved
@@ -22,13 +22,8 @@
 .direnv
 .envrc
 deploy/.env.google
-<<<<<<< HEAD
-
 .gcp/
 
-=======
-.gcp/
->>>>>>> fa9e9375
 *no-commit*
 
 # uncomment these lines after setting up the front-end build pipeline in dev and production
