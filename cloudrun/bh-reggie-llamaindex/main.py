--- conflicted
+++ resolved
@@ -95,13 +95,11 @@
 
 POSTGRES_URL = os.getenv("POSTGRES_URL")
 VECTOR_TABLE_NAME = os.getenv("PGVECTOR_TABLE")
-<<<<<<< HEAD
+
 SCHEMA_NAME = os.getenv("PGVECTOR_SCHEMA", "ai")  # Changed default to "ai"
 # Unified Vault vector table configuration
 VAULT_VECTOR_TABLE = os.getenv("VAULT_PGVECTOR_TABLE", "vault_vector_table")  # Single unified table for all Vault files
-=======
-SCHEMA_NAME = os.getenv("PGVECTOR_SCHEMA", "public")
->>>>>>> f426dbe8
+
 OPENAI_API_KEY = os.getenv("OPENAI_API_KEY")
 GOOGLE_API_KEY = os.getenv("GOOGLE_API_KEY")  # Added for Gemini
 EMBEDDING_MODEL = os.getenv("EMBEDDING_MODEL", "text-embedding-ada-002")  # Default, might be provider specific
@@ -242,8 +240,6 @@
         perform_setup=True,
     )
 
-
-<<<<<<< HEAD
 # === Utility Functions ===
 
 def download_gcs_file(file_path: str) -> bytes:
@@ -324,9 +320,6 @@
         logger.error(f"Failed to ensure Vault vector table exists: {e}")
         raise
 
-
-=======
->>>>>>> f426dbe8
 # === FastAPI App ===
 @asynccontextmanager
 async def lifespan(app: FastAPI):
@@ -888,7 +881,6 @@
         raise HTTPException(status_code=500, detail=str(e)) from e
 
 
-<<<<<<< HEAD
 @app.post("/migrate-vault-vectors")
 async def migrate_vault_vectors():
     """Migrate vault vectors from old schema to new LlamaIndex-compatible schema"""
@@ -1145,9 +1137,6 @@
             "error": str(e)
         }
 
-
-=======
->>>>>>> f426dbe8
 # === Healthcheck route (for Cloud Run probe) ===
 @app.get("/")
 async def root():
