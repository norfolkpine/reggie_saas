import logging
import os
import urllib.parse
from contextlib import asynccontextmanager
from datetime import datetime  # ADD THIS
from functools import lru_cache
from typing import Any  # ADD Dict, Any to existing

import httpx

# === Ingest a single GCS file ===
from fastapi import FastAPI, HTTPException
from llama_index.core import Document, StorageContext, VectorStoreIndex
from llama_index.core.node_parser import TokenTextSplitter
from llama_index.embeddings.gemini import GeminiEmbedding
from llama_index.embeddings.openai import OpenAIEmbedding
from llama_index.readers.gcs import GCSReader
from llama_index.vector_stores.postgres import PGVectorStore
from pydantic import BaseModel, Field
from sqlalchemy import create_engine
from sqlalchemy.ext.asyncio import create_async_engine
from tqdm import tqdm


# === Load environment variables early ===
def load_env(secret_id="llamaindex-ingester-env", env_file=".env"):
    """
    Load environment variables:
    - If FORCE_LOCAL_ENV=1, load from .env only.
    - If running in GCP, load from Secret Manager.
    - Else, fallback to .env.
    """
    from dotenv import load_dotenv
    from google.auth.exceptions import DefaultCredentialsError

    # === FORCE LOCAL OVERRIDE ===
    if os.getenv("FORCE_LOCAL_ENV") == "1":
        if load_dotenv(env_file):
            print(f"✅ Forced local: Loaded environment from {env_file}")
        else:
            print(f"⚠️ Forced local: Failed to load {env_file}")
        return

    def is_gcp_environment():
        try:
            import requests

            response = requests.get(
                "http://metadata.google.internal/computeMetadata/v1/instance/",
                headers={"Metadata-Flavor": "Google"},
                timeout=1.0,
            )
            return response.status_code == 200
        except Exception:
            return False

    if is_gcp_environment():
        # Try to load from Secret Manager
        try:
            from google.cloud import secretmanager

            client = secretmanager.SecretManagerServiceClient()
            project_id = os.environ.get("GCP_PROJECT") or os.environ.get("GOOGLE_CLOUD_PROJECT")
            if not project_id:
                raise ValueError("GCP_PROJECT or GOOGLE_CLOUD_PROJECT env var not set")
            name = f"projects/{project_id}/secrets/{secret_id}/versions/latest"
            response = client.access_secret_version(request={"name": name})
            env_content = response.payload.data.decode("UTF-8")
            for line in env_content.splitlines():
                if line and not line.startswith("#"):
                    key, value = line.split("=", 1)
                    os.environ[key] = value
            print(f"✅ Loaded environment from Secret Manager: {secret_id}")
            return
        except (Exception, DefaultCredentialsError) as e:
            print(f"⚠️ Failed to load from Secret Manager: {e} — falling back to .env")

    # === DEVELOPMENT ===
    if load_dotenv(env_file):
        print(f"✅ Loaded environment from {env_file}")
    else:
        print(f"⚠️ Failed to load {env_file}")


# Call load_env before any config variable reads
load_env()

# === Config Variables ===
CREDENTIALS_PATH = os.getenv("GOOGLE_APPLICATION_CREDENTIALS")
GCS_BUCKET_NAME = os.getenv("GCS_BUCKET_NAME", "bh-reggie-media")

# Validate required environment variables
if not GCS_BUCKET_NAME:
    raise ValueError("GCS_BUCKET_NAME environment variable is required")

POSTGRES_URL = os.getenv("POSTGRES_URL")
VECTOR_TABLE_NAME = os.getenv("PGVECTOR_TABLE")

SCHEMA_NAME = os.getenv("PGVECTOR_SCHEMA", "ai")  # Changed default to "ai"
# Unified Vault vector table configuration
VAULT_VECTOR_TABLE = os.getenv("VAULT_PGVECTOR_TABLE", "vault_vector_table")  # Single unified table for all Vault files

OPENAI_API_KEY = os.getenv("OPENAI_API_KEY")
GOOGLE_API_KEY = os.getenv("GOOGLE_API_KEY")  # Added for Gemini
EMBEDDING_MODEL = os.getenv("EMBEDDING_MODEL", "text-embedding-ada-002")  # Default, might be provider specific
EMBED_DIM = int(os.getenv("EMBED_DIM", "1536"))  # TODO: This might need to be dynamic
DJANGO_API_URL = os.getenv("DJANGO_API_URL", "http://localhost:8000")
DJANGO_API_KEY = os.getenv("DJANGO_API_KEY")  # System API key for Cloud Run

# Validate Django API key - required for progress updates
if not DJANGO_API_KEY:
    raise ValueError("DJANGO_API_KEY environment variable is required for progress updates")

# === Logging Setup ===
logging.basicConfig(level=logging.INFO, format="%(asctime)s %(levelname)s: %(message)s")
logger = logging.getLogger("llama_index")
logger.setLevel(logging.INFO)


# Create settings object for progress updates
class Settings:
    DJANGO_API_URL = DJANGO_API_URL
    DJANGO_API_KEY = DJANGO_API_KEY
    API_PREFIX = "reggie/api/v1"  # Include reggie prefix for correct URL routing

    @property
    def auth_headers(self):
        """Return properly formatted auth headers for system API key."""
        if not self.DJANGO_API_KEY:
            logger.error("❌ No API key configured - progress updates will fail!")
            raise HTTPException(
                status_code=500,
                detail="Django API key is required for progress updates. Ingestion will continue but progress won't be tracked.",
            ) from None

        # Log the header being used (with masked key)
        masked_key = f"{self.DJANGO_API_KEY[:4]}...{self.DJANGO_API_KEY[-4:]}"
        logger.info(f"🔑 Using System API Key: {masked_key}")

        return {
            "Authorization": f"Api-Key {self.DJANGO_API_KEY}",
            "Content-Type": "application/json",
            "Accept": "application/json",
            "X-Request-Source": "cloud-run-ingestion",
        }

    def update_file_progress_sync(
        self,
        file_uuid: str,
        progress: float,
        processed_docs: int,
        total_docs: int,
        link_id: int | None = None,
        error: str | None = None,
    ):
        """Update file ingestion progress."""
        try:
            with httpx.Client() as client:
                # Remove trailing slash from base URL and ensure API_PREFIX doesn't start with slash
                base_url = self.DJANGO_API_URL.rstrip("/")
                api_prefix = self.API_PREFIX.lstrip("/")
                url = f"{base_url}/{api_prefix}/files/{file_uuid}/update-progress/"

                # Ensure progress is between 0 and 100
                progress = min(max(progress, 0), 100)

                data = {
                    "progress": round(progress, 2),  # Round to 2 decimal places
                    "processed_docs": processed_docs,
                    "total_docs": total_docs,
                }

                # Only include link_id if it's provided and valid
                if link_id is not None and link_id > 0:
                    data["link_id"] = link_id

                if error:
                    data["error"] = error

                response = client.post(url, headers=self.auth_headers, json=data, timeout=10.0)
                self.validate_auth_response(response)

                # Log different messages based on progress
                if progress >= 100:
                    logger.info(f"✅ Ingestion completed: {processed_docs}/{total_docs} documents")
                else:
                    logger.info(f"📊 Progress updated: {progress:.1f}% ({processed_docs}/{total_docs})")

                return response.json()
        except httpx.HTTPStatusError as e:
            logger.error(f"❌ Failed to update progress: {e.response.status_code}: {e.response.text}")
            raise
        except Exception as e:
            logger.error(f"❌ Failed to update progress: {str(e)}")
            raise

    def validate_auth_response(self, response):
        """Validate authentication response and log helpful messages."""
        try:
            response.raise_for_status()
        except httpx.HTTPStatusError as e:
            if e.response.status_code == 403:
                logger.error("❌ Authentication failed - invalid or revoked API key")
                logger.error(f"Response body: {e.response.text}")
                # Re-raise with more helpful message
                raise HTTPException(
                    status_code=403,
                    detail="Authentication failed. Please ensure your system API key is valid and not revoked.",
                )
            raise


settings = Settings()


@lru_cache(maxsize=1)
def get_vector_store(vector_table_name, current_embed_dim):
    # Async engine
    async_engine = create_async_engine(
        POSTGRES_URL.replace("postgresql://", "postgresql+asyncpg://"),
        pool_size=5,
        max_overflow=0,
        pool_timeout=30,
        pool_recycle=1800,
    )
    engine = create_engine(
        POSTGRES_URL,
        pool_size=5,
        max_overflow=0,
        pool_timeout=30,
        pool_recycle=1800,
    )

    return PGVectorStore(
        engine=engine,
        async_engine=async_engine,
        table_name=vector_table_name,
        embed_dim=current_embed_dim,
        schema_name=SCHEMA_NAME,
        perform_setup=True,
    )

# === Utility Functions ===

def download_gcs_file(file_path: str) -> bytes:
    """Download file from Google Cloud Storage"""
    try:
        from google.cloud import storage
        
        # Parse GCS path
        if file_path.startswith("gs://"):
            path_parts = file_path[5:].split("/", 1)
            bucket_name = path_parts[0]
            blob_name = path_parts[1] if len(path_parts) > 1 else ""
        else:
            bucket_name = GCS_BUCKET_NAME
            blob_name = file_path
        
        # Download file
        client = storage.Client()
        bucket = client.bucket(bucket_name)
        blob = bucket.blob(blob_name)
        
        return blob.download_as_bytes()
        
    except Exception as e:
        logger.error(f"Failed to download file from GCS: {e}")
        raise

async def generate_embeddings(text_chunks: list) -> dict:
    """Generate embeddings for text chunks using OpenAI"""
    try:
        client = openai.OpenAI(api_key=OPENAI_API_KEY)
        
        embeddings = []
        total_tokens = 0
        
        for chunk in text_chunks:
            response = client.embeddings.create(
                model="text-embedding-3-small",
                input=chunk
            )
            embeddings.append(response.data[0].embedding)
            total_tokens += response.usage.total_tokens
        
        return {
            "embeddings": embeddings,
            "tokens_used": total_tokens
        }
        
    except Exception as e:
        logger.error(f"Failed to generate embeddings: {e}")
        raise

async def store_vault_embeddings(project_uuid: str, user_uuid: str, file_id: int, text_chunks: list, embeddings: list, metadata: dict):
    """DEPRECATED: Legacy Agno storage function - now using LlamaIndex native approach"""
    logger.warning("🚨 Deprecated function store_vault_embeddings called - this should use LlamaIndex native storage instead")
    logger.warning("⚠️ Vault embeddings should now be processed through process_vault_file_without_progress function")
    raise NotImplementedError(
        "Legacy Agno storage methods are deprecated. Use process_vault_file_without_progress() "
        "which handles embedding through LlamaIndex native PGVectorStore for proper schema compatibility."
    )

async def ensure_vault_vector_table_exists():
    """Ensure unified Vault vector table exists with LlamaIndex-compatible schema"""
    try:
        from sqlalchemy import create_engine, text

        engine = create_engine(POSTGRES_URL)

        with engine.connect() as conn:
            # Create schema if it doesn't exist
            conn.execute(text(f"CREATE SCHEMA IF NOT EXISTS {SCHEMA_NAME}"))

            # Let LlamaIndex PGVectorStore handle table creation with correct schema
            conn.commit()
            logger.info(f"✅ Schema {SCHEMA_NAME} ready for LlamaIndex vault table creation")

    except Exception as e:
        logger.error(f"Failed to ensure Vault vector table exists: {e}")
        raise

# === FastAPI App ===
@asynccontextmanager
async def lifespan(app: FastAPI):
    """Startup and shutdown events for the FastAPI app."""
    # Load environment variables
    # load_env(secret_id="llamaindex-ingester-env")
    # load_env()

    # Validate required environment variables for Django communication
    if not DJANGO_API_KEY:
        logger.warning("⚠️ No API key configured - progress updates to Django will fail!")
    else:
        # Test the API key with a health check
        try:
            async with httpx.AsyncClient() as client:
                base_url = DJANGO_API_URL.rstrip("/")
                response = await client.get(
                    f"{base_url}/health/",
                    headers={
                        "Authorization": f"Api-Key {DJANGO_API_KEY}",
                        "Content-Type": "application/json",
                        "Accept": "application/json",
                        "X-Request-Source": "cloud-run-ingestion",
                    },
                    timeout=5.0,
                )

                if response.status_code == 403:
                    logger.warning("⚠️ Django API key authentication failed - progress updates will fail")
                elif response.status_code in [200, 500]:
                    # Accept 500 as it might just mean Celery is down
                    if response.status_code == 500 and "CeleryHealthCheckCelery" in response.text:
                        logger.info(
                            "✅ Django API key validated successfully (Celery is down but authentication worked)"
                        )
                    else:
                        logger.info("✅ Django API key validated successfully")
                else:
                    logger.warning(f"⚠️ Unexpected status code from Django: {response.status_code}")

        except Exception as e:
            logger.warning(f"⚠️ Django API key validation failed: {str(e)}")

    yield

    # Cleanup (if needed)
    logger.info("Shutting down...")


app = FastAPI(lifespan=lifespan)


# === Request Models ===
class IngestRequest(BaseModel):
    gcs_prefix: str
    file_limit: int | None = None
    vector_table_name: str


class FileIngestRequest(BaseModel):
    file_path: str = Field(..., description="Full GCS path to the file")
    vector_table_name: str = Field(..., description="Name of the vector table to store embeddings")
    file_uuid: str = Field(..., description="UUID of the file in Django")
    link_id: int | None = Field(None, description="Optional link ID for tracking specific ingestion")
    embedding_provider: str = Field(..., description="Embedding provider, e.g., 'openai' or 'google'")
    embedding_model: str = Field(
        ..., description="Model to use for embeddings, e.g., 'text-embedding-ada-002' or 'models/embedding-004'"
    )
    chunk_size: int | None = Field(1000, description="Size of text chunks")
    chunk_overlap: int | None = Field(200, description="Overlap between chunks")
    batch_size: int | None = Field(20, description="Number of documents to process in each batch")
    progress_update_frequency: int | None = Field(10, description="Minimum percentage points between progress updates")

    # ===== NEW METADATA FIELDS =====
    # Required metadata fields
    user_uuid: str = Field(..., description="UUID of the user who owns this document")
    team_id: str | None = Field(None, description="ID of the team this document belongs to")

    # Conditional metadata fields
    knowledgebase_id: str | None = Field(None, description="ID of the knowledge base (conditional)")
    project_id: str | None = Field(None, description="ID of the project (conditional)")

    # Additional optional metadata
    custom_metadata: dict[str, Any] | None = Field(None, description="Additional custom metadata")

    class Config:
        json_schema_extra = {
            "example": {
                "file_path": "gs://your-bucket/path/to/file.pdf",
                "vector_table_name": "your_vector_table",
                "file_uuid": "123e4567-e89b-12d3-a456-426614174000",
                "link_id": 1,
                "embedding_provider": "openai",
                "embedding_model": "text-embedding-ada-002",
                "chunk_size": 1000,
                "chunk_overlap": 200,
                "batch_size": 20,
                "progress_update_frequency": 10,
                # New metadata fields
                "user_uuid": "user_123e4567-e89b-12d3-a456-426614174000",
                # "team_id": "team_987fcdeb-51a2-43d1-9c4e-567890123456",  # Example: optional field
                "knowledgebase_id": "kb_456789ab-cdef-1234-5678-90abcdef1234",
                "project_id": "proj_789abcde-f123-4567-890a-bcdef1234567",
                "custom_metadata": {"department": "engineering", "priority": "high"},
            }
        }

    def clean_file_path(self) -> str:
        """Clean and validate the file path."""
        path = self.file_path

        # Log original path
        logger.info(f"🔍 Original file path: {path}")

        # Handle gs:// prefix
        if path.startswith("gs://"):
            # Split into bucket and path parts
            parts = path[5:].split("/", 1)
            if len(parts) == 2:
                bucket_name, file_path = parts
                # Don't modify the path structure, just ensure no double slashes
                path = f"gs://{bucket_name}/{file_path}"
        else:
            # If no gs:// prefix, add it with the configured bucket
            path = f"gs://{GCS_BUCKET_NAME}/{path}"

        # Log path after gs:// handling
        logger.info(f"🔍 Path after gs:// handling: {path}")

        # Extract bucket and path
        if path.startswith("gs://"):
            parts = path[5:].split("/", 1)
            if len(parts) > 1:
                bucket_name, file_path = parts
                logger.info(f"🔍 Using bucket: {bucket_name}")
                logger.info(f"🔍 Using file path: {file_path}")

        # Remove any double slashes (but preserve gs://)
        if "gs://" in path:
            gs_parts = path.split("gs://", 1)
            path = "gs://" + gs_parts[1].replace("//", "/")
        else:
            path = path.replace("//", "/")

        logger.info(f"🔍 Final cleaned path: {path}")
        return path


class DeleteVectorRequest(BaseModel):
    vector_table_name: str = Field(..., description="Name of the vector table containing the vectors")
    file_uuid: str = Field(..., description="UUID of the file whose vectors should be deleted")


# === Common indexing logic ===
def index_documents(docs, source: str, vector_table_name: str, embed_model):  # Modified to accept embed_model
    if not docs:
        raise HTTPException(status_code=404, detail=f"No documents found for {source}")

    logger.info(
        f"📊 Starting embedding for {len(docs)} documents from source: {source} using {embed_model.__class__.__name__}"
    )
    # embedder = OpenAIEmbedding(model=EMBEDDING_MODEL, api_key=OPENAI_API_KEY) # Removed: embed_model is now passed

    vector_store = PGVectorStore(
        connection_string=POSTGRES_URL,
        async_connection_string=POSTGRES_URL.replace("postgresql://", "postgresql+asyncpg://"),
        table_name=vector_table_name,
        embed_dim=EMBED_DIM,
        schema_name=SCHEMA_NAME,
    )

    storage_context = StorageContext.from_defaults(vector_store=vector_store)

    logger.info("🧠 Building VectorStoreIndex...")
    VectorStoreIndex.from_documents(
        docs, storage_context=storage_context, embed_model=embed_model
    )  # Use passed embed_model
    logger.info("✅ Embedding and indexing complete.")

    return {"indexed_documents": len(docs), "source": source, "vector_table": vector_table_name}


# === Ingest by GCS prefix (bulk mode) ===
@app.post("/ingest-gcs")
async def ingest_gcs_docs(payload: IngestRequest):
    try:
        logger.info(f"🔎 Starting GCS ingestion for prefix: {payload.gcs_prefix}")
        reader_kwargs = {"bucket": GCS_BUCKET_NAME, "prefix": payload.gcs_prefix}

        if CREDENTIALS_PATH and os.path.exists(CREDENTIALS_PATH):
            reader_kwargs["service_account_key_path"] = CREDENTIALS_PATH

        reader = GCSReader(**reader_kwargs)

        resources = reader.list_resources()
        if payload.file_limit:
            resources = resources[: payload.file_limit]
        logger.info(f"📦 Found {len(resources)} resources")

        documents = []
        for name in tqdm(resources, desc="📂 Loading docs"):
            logger.info(f"📄 Loading file: {name}")
            try:
                result = reader.load_resource(name)
                loaded_docs = result if isinstance(result, list) else [result]
                # consider adding custom metadata doc.metadata {}
                documents.extend(loaded_docs)
            except Exception as e:
                logger.warning(f"❌ Failed to load {name}: {str(e)}")

        # For now, /ingest-gcs will default to OpenAI as it doesn't have provider selection yet
        # TODO: Future improvement: Allow provider selection for /ingest-gcs
        if not OPENAI_API_KEY:
            logger.error("OPENAI_API_KEY is not set. Cannot proceed with default GCS ingestion.")
            raise HTTPException(status_code=500, detail="OPENAI_API_KEY is not set for GCS ingestion.")

        default_embedder = OpenAIEmbedding(model=EMBEDDING_MODEL, api_key=OPENAI_API_KEY)
        logger.info(f"⚠️ /ingest-gcs defaulting to OpenAI embeddings ({EMBEDDING_MODEL}).")
        return index_documents(
            documents,
            source=payload.gcs_prefix,
            vector_table_name=payload.vector_table_name,
            embed_model=default_embedder,
        )

    except Exception as e:
        import traceback

        logger.error(f"❌ Ingestion error: {e}\n{traceback.format_exc()}")
        raise HTTPException(status_code=500, detail=str(e)) from e


@app.post("/ingest-file")
def ingest_single_file(payload: FileIngestRequest):
    logger.info(f"📄 Queuing ingestion for file: {payload.file_path}")
    process_single_file(payload)
    return {"status": "queued", "file_path": payload.file_path}


def process_single_file(payload: FileIngestRequest):
    try:
        logger.info(f"📄 Ingesting single file: {payload.file_path}")

        # Step 1: Clean and validate file path
        file_path = payload.clean_file_path()

        if not GCS_BUCKET_NAME:
            raise ValueError("GCS_BUCKET_NAME is not configured")

        logger.info(f"🔍 Using cleaned path: {file_path}")
        logger.info(f"🔍 Using GCS bucket: {GCS_BUCKET_NAME}")

        # Extract the actual file path from the GCS URL
        if file_path.startswith("gs://"):
            parts = file_path[5:].split("/", 1)
            if len(parts) != 2:
                raise ValueError(f"Invalid GCS path format: {file_path}")
            bucket_name, actual_path = parts
            if bucket_name != GCS_BUCKET_NAME:
                raise ValueError(f"File is in bucket {bucket_name} but service is configured for {GCS_BUCKET_NAME}")
            file_path = actual_path

        # Step 2: Reading file with GCS Reader
        reader_kwargs = {
            "bucket": GCS_BUCKET_NAME,
            "key": file_path,
        }

        if CREDENTIALS_PATH and os.path.exists(CREDENTIALS_PATH):
            reader_kwargs["service_account_key_path"] = CREDENTIALS_PATH
            logger.info(f"📚 Using credentials from: {CREDENTIALS_PATH}")

        logger.info(f"📚 Initializing GCS reader with bucket: {GCS_BUCKET_NAME}, key: {file_path}")
        reader = GCSReader(**reader_kwargs)

        try:
            # Try to load the data
            logger.info(f"📚 Attempting to load file from bucket: {GCS_BUCKET_NAME}")
            logger.info(f"📚 Using file path: {file_path}")
            result = reader.load_data()

            if not result:
                # If that fails, try with URL-decoded path
                decoded_path = urllib.parse.unquote(file_path)
                if decoded_path != file_path:
                    logger.info(f"📚 First attempt failed. Retrying with decoded path: {decoded_path}")
                    reader_kwargs["key"] = decoded_path
                    reader = GCSReader(**reader_kwargs)
                    result = reader.load_data()

            if not result:
                error_msg = f"No content loaded from file after multiple attempts. Path tried: {file_path}"
                if "decoded_path" in locals():
                    error_msg += f", {decoded_path}"
                logger.error(error_msg)
                raise ValueError(error_msg)

        except Exception as e:
            error_msg = f"❌ Failed to read file {file_path} from bucket {GCS_BUCKET_NAME}: {str(e)}"
            logger.error(error_msg)
            logger.error(f"Reader kwargs: {reader_kwargs}")
            logger.error(f"Original file path: {payload.file_path}")
            logger.error(f"Cleaned file path: {file_path}")

            # Update progress to failed state if we have link_id
            if payload.link_id:
                try:
                    settings.update_file_progress_sync(
                        file_uuid=payload.file_uuid,
                        progress=0,
                        processed_docs=0,
                        total_docs=0,
                        link_id=payload.link_id,
                        error=error_msg,
                    )
                except Exception as progress_e:
                    logger.error(f"Failed to update progress after file read error: {progress_e}")
            raise HTTPException(status_code=500, detail=error_msg)

        documents = result if isinstance(result, list) else [result]
        total_docs = len(documents)
        if total_docs == 0:
            raise HTTPException(status_code=400, detail=f"No documents extracted from file: {file_path}")

        logger.info(f"📄 Processing {total_docs} documents from file")
        processed_docs = 0

        # Send initial progress update
        settings.update_file_progress_sync(
            file_uuid=payload.file_uuid, progress=0, processed_docs=0, total_docs=total_docs, link_id=payload.link_id
        )

        # === Dynamic Embedder Instantiation ===
        embedder = None
        current_embed_dim = EMBED_DIM  # Default, will try to update based on model
        logger.info(f"Requested embedding provider: {payload.embedding_provider}, model: {payload.embedding_model}")

        if payload.embedding_provider == "openai":
            if not OPENAI_API_KEY:
                raise HTTPException(status_code=500, detail="OPENAI_API_KEY is not configured.")
            embedder = OpenAIEmbedding(model=payload.embedding_model, api_key=OPENAI_API_KEY)
            if hasattr(embedder, "dimensions") and embedder.dimensions:
                current_embed_dim = embedder.dimensions
            else:
                logger.warning(
                    f"Could not determine dimensions for OpenAI model {payload.embedding_model}. Falling back to default EMBED_DIM={EMBED_DIM}."
                )
        elif payload.embedding_provider == "google":
            if not os.getenv("GOOGLE_API_KEY") and not os.getenv("GOOGLE_APPLICATION_CREDENTIALS"):
                logger.warning(
                    "Neither GOOGLE_API_KEY nor GOOGLE_APPLICATION_CREDENTIALS is set. Gemini Embedding might fail."
                )

            try:
                embedder = GeminiEmbedding(model_name=payload.embedding_model)
                # Attempt to get dimensions. This is a bit of a guess for Gemini.
                # LlamaIndex's GeminiEmbedding might not have a direct 'dimensions' attribute.
                # We might need a mapping for known models.
                # Example: "models/embedding-004" is 768.
                # model_name for GeminiEmbedding is like "models/embedding-001"
                if (
                    "embedding-004" in payload.embedding_model or "embedding-001" in payload.embedding_model
                ):  # Newer model
                    current_embed_dim = 768
                # Add more known models here or find a programmatic way if available
                else:
                    # If model is unknown, try to get from a 'dimensions' attribute if it exists (speculative)
                    if hasattr(embedder, "dimensions") and embedder.dimensions:
                        current_embed_dim = embedder.dimensions
                    else:
                        logger.warning(
                            f"Cannot determine dimension for Google model {payload.embedding_model}. Using default {EMBED_DIM}. This might be incorrect."
                        )

            except Exception as e:
                logger.error(f"Failed to initialize GeminiEmbedding: {str(e)}")
                raise HTTPException(
                    status_code=500, detail=f"Failed to initialize Google Gemini Embedding: {str(e)}"
                ) from e
        else:
            raise HTTPException(status_code=400, detail=f"Unsupported embedding provider: {payload.embedding_provider}")

        if embedder is None:
            raise HTTPException(status_code=500, detail="Failed to initialize embedder.")

        logger.info(f"✅ Initialized embedder: {embedder.__class__.__name__} with model {payload.embedding_model}")
        logger.info(f"✅ Using embedding dimension: {current_embed_dim} for vector store.")

        print("payload.vector_table_name", payload.vector_table_name)

        # Create vector store with tested dimension
        vector_store = get_vector_store(payload.vector_table_name, current_embed_dim)
        storage_context = StorageContext.from_defaults(vector_store=vector_store)

        # SIMPLIFIED METADATA (just the essentials)
        base_metadata = {
            "file_uuid": payload.file_uuid,
            "user_uuid": payload.user_uuid,
            "ingested_at": datetime.now().isoformat(),
        }

        # Add optional fields if they exist
        if payload.team_id:
            base_metadata["team_id"] = payload.team_id
            base_metadata["access_level"] = "team"  # Mark as team-accessible
        else:
            base_metadata["access_level"] = "user"  # Mark as user-only
            
        if payload.knowledgebase_id:
            base_metadata["knowledgebase_id"] = payload.knowledgebase_id
        if payload.project_id:
            base_metadata["project_id"] = payload.project_id
        if payload.link_id:
            base_metadata["link_id"] = str(payload.link_id)
        
        # Add any custom metadata if provided
        if payload.custom_metadata:
            for key, value in payload.custom_metadata.items():
                if key not in base_metadata:  # Don't override core metadata
                    base_metadata[key] = value

        # Process documents with your working pattern
        text_splitter = TokenTextSplitter(chunk_size=payload.chunk_size, chunk_overlap=payload.chunk_overlap)
        batch_size = payload.batch_size
        processed_docs = 0

        try:
            for i in range(0, total_docs, batch_size):
                batch = documents[i : i + batch_size]
                chunked_docs = []

                for doc in batch:
                    # Ensure document has content
                    if not doc.text or not doc.text.strip():
                        continue

                    text_chunks = text_splitter.split_text(doc.text)

                    # Combine your base metadata with any existing doc metadata
                    doc_metadata = base_metadata.copy()
                    if doc.metadata:
                        # Add original metadata but keep base_metadata as priority
                        for key, value in doc.metadata.items():
                            if key not in doc_metadata:  # Don't override base metadata
                                doc_metadata[key] = value

                    # YOUR WORKING PATTERN: Simple list comprehension
                    batch_chunks = [
                        Document(text=chunk, metadata=doc_metadata) for chunk in text_chunks if chunk.strip()
                    ]

                    chunked_docs.extend(batch_chunks)

                # Debug batch info
                logger.info(f"📋 Batch {i // batch_size + 1}: {len(chunked_docs)} chunks")

                if chunked_docs:  # Only process if we have chunks
                    # Index the chunked documents
                    VectorStoreIndex.from_documents(chunked_docs, storage_context=storage_context, embed_model=embedder)

                    processed_docs += len(batch)
                    progress = (processed_docs / total_docs) * 100

                    # Update progress
                    settings.update_file_progress_sync(
                        file_uuid=payload.file_uuid,
                        progress=progress,
                        processed_docs=processed_docs,
                        total_docs=total_docs,
                        link_id=payload.link_id,
                    )

                    logger.info(f"✅ Batch {i // batch_size + 1} completed. Progress: {progress:.1f}%")
                else:
                    logger.warning(f"⚠️ Batch {i // batch_size + 1} had no valid chunks")
                    if payload.link_id:
                        try:
                            settings.update_file_progress_sync(
                                file_uuid=payload.file_uuid,
                                progress=progress,  # Keep the last progress
                                processed_docs=processed_docs,
                                total_docs=total_docs,
                                link_id=payload.link_id,
                            )
                        except Exception as progress_e:
                            logger.error(f"Failed to update progress after batch error: {progress_e}")
                    raise HTTPException(
                        status_code=500, detail="Failed to process documents: batch had no valid chunks"
                    ) from None

            # Final progress update
            settings.update_file_progress_sync(
                file_uuid=payload.file_uuid,
                progress=100,
                processed_docs=total_docs,
                total_docs=total_docs,
                link_id=payload.link_id,
            )

            logger.info(f"✅ Successfully processed {total_docs} documents")
            return {
                "status": "completed",
                "message": f"Successfully processed {total_docs} documents",
                "total_docs": total_docs,
                "file_path": file_path,
                "embedding_dimension": current_embed_dim,
            }

        except Exception as e:
            logger.error(f"❌ Error during batch processing: {str(e)}")
            if payload.link_id:
                try:
                    settings.update_file_progress_sync(
                        file_uuid=payload.file_uuid,
                        progress=progress if "progress" in locals() else 0,
                        processed_docs=processed_docs,
                        total_docs=total_docs,
                        link_id=payload.link_id,
                    )
                except Exception as progress_e:
                    logger.error(f"Failed to update progress after processing error: {progress_e}")
            raise HTTPException(status_code=500, detail=str(e)) from e

    except HTTPException:
        raise
    except Exception as e:
        logger.error(f"❌ Error ingesting file: {str(e)}")
        raise HTTPException(status_code=500, detail=str(e)) from e


# === Delete vectors for a file ===
@app.post("/delete-vectors")
async def delete_vectors(payload: DeleteVectorRequest):
    try:
        logger.info(f"🗑️ Deleting vectors for file: {payload.file_uuid}")

        # Initialize vector store
        vector_store = PGVectorStore(
            connection_string=POSTGRES_URL,
            async_connection_string=POSTGRES_URL.replace("postgresql://", "postgresql+asyncpg://"),
            table_name=payload.vector_table_name,
            embed_dim=EMBED_DIM,
            schema_name=SCHEMA_NAME,
        )

        # Delete vectors with matching file_uuid in metadata
        deleted_count = vector_store.delete(filter_dict={"file_uuid": payload.file_uuid})

        logger.info(f"✅ Successfully deleted {deleted_count} vectors")
        return {
            "status": "success",
            "deleted_count": deleted_count,
            "file_uuid": payload.file_uuid,
            "vector_table": payload.vector_table_name,
        }

    except Exception as e:
        logger.error(f"❌ Error deleting vectors: {str(e)}")
        raise HTTPException(status_code=500, detail=str(e)) from e

async def download_file_from_gcs(bucket_name: str, file_path: str) -> bytes:
    """Download file from Google Cloud Storage"""
    try:
        client = storage.Client()
        bucket = client.bucket(bucket_name)
        blob = bucket.blob(file_path)
        
        # Download file content
        content = blob.download_as_bytes()
        logger.info(f"✅ Downloaded {len(content)} bytes from gs://{bucket_name}/{file_path}")
        return content
        
    except Exception as e:
        logger.error(f"❌ Failed to download file from GCS: {e}")
        raise

# === Vector Storage Functions ===

async def get_database_connection():
    """Get PostgreSQL database connection"""
    try:
        from sqlalchemy import create_engine, text
        from sqlalchemy.orm import sessionmaker
        
        # Get database URL from environment
        database_url = os.getenv("POSTGRES_URL")
        if not database_url:
            raise ValueError("POSTGRES_URL environment variable not set")
        
        engine = create_engine(database_url)
        SessionLocal = sessionmaker(autocommit=False, autoflush=False, bind=engine)
        
        return SessionLocal(), engine
    except Exception as e:
        logger.error(f"❌ Failed to connect to database: {e}")
        raise

async def ensure_vector_table_exists(table_name: str):
    """Create vector table if it doesn't exist"""
    try:
        session, engine = await get_database_connection()
        
        create_table_sql = f"""
        CREATE TABLE IF NOT EXISTS {table_name} (
            id SERIAL PRIMARY KEY,
            file_id INTEGER NOT NULL,
            chunk_index INTEGER NOT NULL,
            content TEXT NOT NULL,
            embedding VECTOR(1536),  -- OpenAI text-embedding-3-small dimension
            metadata JSONB,
            created_at TIMESTAMP DEFAULT CURRENT_TIMESTAMP,
            UNIQUE(file_id, chunk_index)
        );
        
        CREATE INDEX IF NOT EXISTS {table_name}_embedding_idx 
        ON {table_name} USING ivfflat (embedding vector_cosine_ops) 
        WITH (lists = 100);
        
        CREATE INDEX IF NOT EXISTS {table_name}_file_id_idx 
        ON {table_name} (file_id);
        """
        
        with engine.connect() as connection:
            connection.execute(text(create_table_sql))
            connection.commit()
        
        session.close()
        logger.info(f"✅ Vector table {table_name} ready")
        
    except Exception as e:
        logger.error(f"❌ Failed to create vector table {table_name}: {e}")
        raise

async def store_embeddings(
    table_name: str, 
    file_id: int, 
    chunks: List[str], 
    embeddings: List[List[float]],
    metadata: Dict = None
):
    """Store text chunks and embeddings in vector database"""
    try:
        session, engine = await get_database_connection()
        
        # Delete existing embeddings for this file
        delete_sql = f"DELETE FROM {table_name} WHERE file_id = :file_id"
        with engine.connect() as connection:
            connection.execute(text(delete_sql), {"file_id": file_id})
            connection.commit()
        
        # Insert new embeddings
        insert_sql = f"""
        INSERT INTO {table_name} (file_id, chunk_index, content, embedding, metadata)
        VALUES (:file_id, :chunk_index, :content, :embedding, :metadata)
        """
        
        with engine.connect() as connection:
            for i, (chunk, embedding) in enumerate(zip(chunks, embeddings)):
                connection.execute(text(insert_sql), {
                    "file_id": file_id,
                    "chunk_index": i,
                    "content": chunk,
                    "embedding": embedding,
                    "metadata": metadata or {}
                })
            connection.commit()
        
        session.close()
        logger.info(f"✅ Stored {len(chunks)} chunks for file {file_id} in {table_name}")
        
    except Exception as e:
        logger.error(f"❌ Failed to store embeddings: {e}")
        raise

<<<<<<< HEAD
=======
# REMOVED: process_vault_file_without_progress function
# This function has been removed because vault files now use the existing
# knowledge base embedding infrastructure via process_single_file() function.
# This eliminates code duplication and ensures feature parity between vault and KB files.


class VaultFileEmbedRequest(BaseModel):
    file_id: int = Field(..., description="Vault file ID")
    file_path: str = Field(..., description="Path to file in GCS")
    original_filename: str = Field(..., description="Original filename")
    project_uuid: str = Field(..., description="Project UUID")
    user_uuid: str = Field(None, description="User UUID who owns the file")
    file_type: str = Field(None, description="File MIME type")
    file_size: int = Field(None, description="File size in bytes")


@app.post("/embed-vault-file")
async def embed_vault_file(payload: VaultFileEmbedRequest):
    """Embed a vault file using the EXISTING knowledge base infrastructure"""
    start_time = time.time()

    try:
        logger.info(f"🔄 Embedding vault file {payload.file_id}: {payload.original_filename}")

        # Generate link_id for optional progress tracking
        import random
        link_id = random.randint(100000, 999999)

        # Create FileIngestRequest using EXISTING KB infrastructure
        ingest_request = FileIngestRequest(
            file_path=payload.file_path,
            vector_table_name=VAULT_VECTOR_TABLE,
            file_uuid=str(payload.file_id),
            link_id=link_id,  # Enable progress tracking
            embedding_provider="openai",
            embedding_model="text-embedding-3-small",
            chunk_size=1000,
            chunk_overlap=200,
            batch_size=20,
            progress_update_frequency=10,
            # Vault-specific metadata that KB infrastructure will handle
            user_uuid=payload.user_uuid,
            team_id=None,  # Vault files are project-scoped, not team-scoped
            knowledgebase_id=None,  # No KB for vault files
            project_id=payload.project_uuid,
            custom_metadata={
                "original_filename": payload.original_filename,
                "file_type": payload.file_type,
                "file_size": payload.file_size,
                "vault_file": True,
                "project_uuid": payload.project_uuid,
                "user_uuid": payload.user_uuid
            }
        )

        # Use the EXISTING KB processing function - no more duplicate code!
        try:
            result = process_single_file(ingest_request)
            chunks_created = result.get("total_docs", 0) if isinstance(result, dict) else 0
        except Exception as e:
            logger.error(f"❌ Failed to process vault file {payload.file_id}: {e}")
            raise

        processing_time_ms = int((time.time() - start_time) * 1000)

        logger.info(f"✅ Successfully embedded vault file {payload.file_id} using KB infrastructure in {processing_time_ms}ms")

        return {
            "success": True,
            "file_id": payload.file_id,
            "link_id": link_id,  # Return for progress tracking
            "vector_table": f"{SCHEMA_NAME}.{VAULT_VECTOR_TABLE}",
            "chunks_created": chunks_created,
            "embedding_model": "text-embedding-3-small",
            "processing_time_ms": processing_time_ms
        }

    except Exception as e:
        logger.error(f"❌ Error embedding vault file {payload.file_id}: {str(e)}")

        # Update progress to failed state if we have link_id
        if 'link_id' in locals():
            try:
                settings.update_file_progress_sync(
                    file_uuid=str(payload.file_id),
                    progress=0,
                    processed_docs=0,
                    total_docs=0,
                    link_id=link_id,
                    error=str(e),
                )
            except Exception as progress_e:
                logger.error(f"Failed to update progress after error: {progress_e}")

        return {
            "success": False,
            "file_id": payload.file_id,
            "error": str(e)
        }

>>>>>>> 805e95b6
# === Healthcheck route (for Cloud Run probe) ===
@app.get("/")
async def root():
    return {"message": "LlamaIndex GCS ingestion service is alive!"}


# === Run server locally (for dev) ===
if __name__ == "__main__":
    import uvicorn

    port = int(os.getenv("PORT", 8080))
    uvicorn.run("main:app", host="0.0.0.0", port=port)<|MERGE_RESOLUTION|>--- conflicted
+++ resolved
@@ -994,109 +994,6 @@
         logger.error(f"❌ Failed to store embeddings: {e}")
         raise
 
-<<<<<<< HEAD
-=======
-# REMOVED: process_vault_file_without_progress function
-# This function has been removed because vault files now use the existing
-# knowledge base embedding infrastructure via process_single_file() function.
-# This eliminates code duplication and ensures feature parity between vault and KB files.
-
-
-class VaultFileEmbedRequest(BaseModel):
-    file_id: int = Field(..., description="Vault file ID")
-    file_path: str = Field(..., description="Path to file in GCS")
-    original_filename: str = Field(..., description="Original filename")
-    project_uuid: str = Field(..., description="Project UUID")
-    user_uuid: str = Field(None, description="User UUID who owns the file")
-    file_type: str = Field(None, description="File MIME type")
-    file_size: int = Field(None, description="File size in bytes")
-
-
-@app.post("/embed-vault-file")
-async def embed_vault_file(payload: VaultFileEmbedRequest):
-    """Embed a vault file using the EXISTING knowledge base infrastructure"""
-    start_time = time.time()
-
-    try:
-        logger.info(f"🔄 Embedding vault file {payload.file_id}: {payload.original_filename}")
-
-        # Generate link_id for optional progress tracking
-        import random
-        link_id = random.randint(100000, 999999)
-
-        # Create FileIngestRequest using EXISTING KB infrastructure
-        ingest_request = FileIngestRequest(
-            file_path=payload.file_path,
-            vector_table_name=VAULT_VECTOR_TABLE,
-            file_uuid=str(payload.file_id),
-            link_id=link_id,  # Enable progress tracking
-            embedding_provider="openai",
-            embedding_model="text-embedding-3-small",
-            chunk_size=1000,
-            chunk_overlap=200,
-            batch_size=20,
-            progress_update_frequency=10,
-            # Vault-specific metadata that KB infrastructure will handle
-            user_uuid=payload.user_uuid,
-            team_id=None,  # Vault files are project-scoped, not team-scoped
-            knowledgebase_id=None,  # No KB for vault files
-            project_id=payload.project_uuid,
-            custom_metadata={
-                "original_filename": payload.original_filename,
-                "file_type": payload.file_type,
-                "file_size": payload.file_size,
-                "vault_file": True,
-                "project_uuid": payload.project_uuid,
-                "user_uuid": payload.user_uuid
-            }
-        )
-
-        # Use the EXISTING KB processing function - no more duplicate code!
-        try:
-            result = process_single_file(ingest_request)
-            chunks_created = result.get("total_docs", 0) if isinstance(result, dict) else 0
-        except Exception as e:
-            logger.error(f"❌ Failed to process vault file {payload.file_id}: {e}")
-            raise
-
-        processing_time_ms = int((time.time() - start_time) * 1000)
-
-        logger.info(f"✅ Successfully embedded vault file {payload.file_id} using KB infrastructure in {processing_time_ms}ms")
-
-        return {
-            "success": True,
-            "file_id": payload.file_id,
-            "link_id": link_id,  # Return for progress tracking
-            "vector_table": f"{SCHEMA_NAME}.{VAULT_VECTOR_TABLE}",
-            "chunks_created": chunks_created,
-            "embedding_model": "text-embedding-3-small",
-            "processing_time_ms": processing_time_ms
-        }
-
-    except Exception as e:
-        logger.error(f"❌ Error embedding vault file {payload.file_id}: {str(e)}")
-
-        # Update progress to failed state if we have link_id
-        if 'link_id' in locals():
-            try:
-                settings.update_file_progress_sync(
-                    file_uuid=str(payload.file_id),
-                    progress=0,
-                    processed_docs=0,
-                    total_docs=0,
-                    link_id=link_id,
-                    error=str(e),
-                )
-            except Exception as progress_e:
-                logger.error(f"Failed to update progress after error: {progress_e}")
-
-        return {
-            "success": False,
-            "file_id": payload.file_id,
-            "error": str(e)
-        }
-
->>>>>>> 805e95b6
 # === Healthcheck route (for Cloud Run probe) ===
 @app.get("/")
 async def root():
